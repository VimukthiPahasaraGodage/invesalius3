#--------------------------------------------------------------------------
# Software:     InVesalius - Software de Reconstrucao 3D de Imagens Medicas
# Copyright:    (C) 2001  Centro de Pesquisas Renato Archer
# Homepage:     http://www.softwarepublico.gov.br
# Contact:      invesalius@cti.gov.br
# License:      GNU - GPL 2 (LICENSE.txt/LICENCA.txt)
#--------------------------------------------------------------------------
#    Este programa e software livre; voce pode redistribui-lo e/ou
#    modifica-lo sob os termos da Licenca Publica Geral GNU, conforme
#    publicada pela Free Software Foundation; de acordo com a versao 2
#    da Licenca.
#
#    Este programa eh distribuido na expectativa de ser util, mas SEM
#    QUALQUER GARANTIA; sem mesmo a garantia implicita de
#    COMERCIALIZACAO ou de ADEQUACAO A QUALQUER PROPOSITO EM
#    PARTICULAR. Consulte a Licenca Publica Geral GNU para obter mais
#    detalhes.
#--------------------------------------------------------------------------

import os.path
import platform
import psutil
import sys
import wx
import itertools

from invesalius import utils
from invesalius import inv_paths

#from invesalius.project import Project
INVESALIUS_VERSION = "3.1.99994"

INVESALIUS_ACTUAL_FORMAT_VERSION = 1.1

#---------------

# Measurements
MEASURE_NAME_PATTERN = _("M %d")
MEASURE_LINEAR = 101
MEASURE_ANGULAR = 102

DEFAULT_MEASURE_COLOUR = (1,0,0)
DEFAULT_MEASURE_BG_COLOUR = (250/255.0, 247/255.0, 218/255.0)
DEFAULT_MEASURE_RADIUS = 1
DEFAULT_MEASURE_TYPE = MEASURE_LINEAR

PROP_MEASURE = 0.8


STEREO_OFF = _(" Off")
STEREO_RED_BLUE = _("Red-blue")
STEREO_CRISTAL = _("CristalEyes")
STEREO_INTERLACED = _("Interlaced")
STEREO_LEFT = _("Left")
STEREO_RIGHT = _("Right")
STEREO_DRESDEN = _("Dresden")
STEREO_CHECKBOARD = _("Checkboard")
STEREO_ANAGLYPH = _("Anaglyph")


# VTK text
TEXT_SIZE_SMALL = 11
TEXT_SIZE = 12
TEXT_SIZE_LARGE = 16
TEXT_SIZE_EXTRA_LARGE = 20
TEXT_SIZE_DIST_NAV = 32
TEXT_COLOUR = (1,1,1)

(X,Y) = (0.03, 0.97)
(XZ, YZ) = (0.05, 0.93)
TEXT_POS_LEFT_UP = (X, Y)
#------------------------------------------------------------------
TEXT_POS_LEFT_DOWN = (X, 1-Y) # SetVerticalJustificationToBottom

TEXT_POS_LEFT_DOWN_ZERO = (X, 1-YZ)
#------------------------------------------------------------------
TEXT_POS_RIGHT_UP = (1-X, Y) # SetJustificationToRight
#------------------------------------------------------------------
TEXT_POS_RIGHT_DOWN = (1-X, 1-Y) # SetVerticalJustificationToBottom &
                                 # SetJustificationToRight
#------------------------------------------------------------------
TEXT_POS_HCENTRE_DOWN = (0.5, 1-Y) # SetJustificationToCentered
                                   # ChildrticalJustificationToBottom

TEXT_POS_HCENTRE_DOWN_ZERO = (0.5, 1-YZ)
#------------------------------------------------------------------
TEXT_POS_HCENTRE_UP = (0.5, Y)  # SetJustificationToCentered
#------------------------------------------------------------------
TEXT_POS_VCENTRE_RIGHT = (1-X, 0.5) # SetVerticalJustificationToCentered
                                    # SetJustificationToRight
TEXT_POS_VCENTRE_RIGHT_ZERO = (1-XZ, 0.5)
#------------------------------------------------------------------
TEXT_POS_VCENTRE_LEFT = (X, 0.5) # SetVerticalJustificationToCentered
#------------------------------------------------------------------


# Slice orientation
AXIAL = 1
CORONAL = 2
SAGITAL = 3
VOLUME = 4
SURFACE = 5

AXIAL_STR="AXIAL"
CORONAL_STR="CORONAL"
SAGITAL_STR="SAGITAL"

# Measure type
LINEAR = 6
ANGULAR = 7
DENSITY_ELLIPSE = 8
DENSITY_POLYGON = 9

# Colour representing each orientation
ORIENTATION_COLOUR = {'AXIAL': (1,0,0), # Red
                      'CORONAL': (0,1,0), # Green
                      'SAGITAL': (0,0,1)} # Blue

IMPORT_INTERVAL = [_("Keep all slices"), _("Skip 1 for each 2 slices"),
                   _("Skip 2 for each 3 slices"), _("Skip 3 for each 4 slices"),
                   _("Skip 4 for each 5 slices"),_("Skip 5 for each 6 slices")]

# Camera according to slice's orientation
#CAM_POSITION = {"AXIAL":(0, 0, 1), "CORONAL":(0, -1, 0), "SAGITAL":(1, 0, 0)}
#CAM_VIEW_UP =  {"AXIAL":(0, 1, 0), "CORONAL":(0, 0, 1), "SAGITAL":(0, 0, 1)}
AXIAL_SLICE_CAM_POSITION = {"AXIAL":(0, 0, 1), "CORONAL":(0, -1, 0), "SAGITAL":(1, 0, 0)}
AXIAL_SLICE_CAM_VIEW_UP =  {"AXIAL":(0, 1, 0), "CORONAL":(0, 0, 1), "SAGITAL":(0, 0, 1)}

SAGITAL_SLICE_CAM_POSITION = {"AXIAL":(0, 0, 1), "CORONAL":(0, 1, 0), "SAGITAL":(-1, 0, 0)}
SAGITAL_SLICE_CAM_VIEW_UP =  {"AXIAL":(0, -1, 0), "CORONAL":(0, 0, 1), "SAGITAL":(0, 0, 1)}

CORONAL_SLICE_CAM_POSITION = {"AXIAL":(0, 0, 1), "CORONAL":(0, 1, 0), "SAGITAL":(-1, 0, 0)}
CORONAL_SLICE_CAM_VIEW_UP =  {"AXIAL":(0, -1, 0), "CORONAL":(0, 0, 1), "SAGITAL":(0, 0, 1)}

SLICE_POSITION = {AXIAL:[AXIAL_SLICE_CAM_VIEW_UP, AXIAL_SLICE_CAM_POSITION],
                  SAGITAL:[SAGITAL_SLICE_CAM_VIEW_UP, SAGITAL_SLICE_CAM_POSITION],
                  CORONAL:[CORONAL_SLICE_CAM_VIEW_UP, CORONAL_SLICE_CAM_POSITION]}
#Project Status
#NEW_PROJECT = 0
#OPEN_PROJECT = 1
#CHANGE_PROJECT = 2
#SAVE_PROJECT = 3
PROJ_NEW = 0
PROJ_OPEN = 1
PROJ_CHANGE = 2
PROJ_CLOSE = 3

PROJ_MAX = 4


####
MODE_RP = 0
MODE_NAVIGATOR = 1
MODE_RADIOLOGY = 2
MODE_ODONTOLOGY = 3

#Crop box sides code

AXIAL_RIGHT = 1
AXIAL_LEFT = 2
AXIAL_UPPER = 3
AXIAL_BOTTOM = 4

SAGITAL_RIGHT = 5
SAGITAL_LEFT = 6
SAGITAL_UPPER = 7
SAGITAL_BOTTOM = 8

CORONAL_RIGHT = 9
CORONAL_LEFT = 10
CORONAL_UPPER = 11
CORONAL_BOTTOM = 12

CROP_PAN = 13

#Color Table from Slice
#NumberOfColors, SaturationRange, HueRange, ValueRange
SLICE_COLOR_TABLE = {_("Default "):(None,(0,0),(0,0),(0,1)),
                     _("Hue"):(None,(1,1),(0,1),(1,1)),
                     _("Saturation"):(None,(0,1),(0.6,0.6),(1,1)),
                     _("Desert"):(256, (1,1), (0, 0.1), (1,1)),
                     _("Rainbow"):(256,(1,1),(0,0.8),(1,1)),
                     _("Ocean"):(256,(1,1),(0.667, 0.5),(1,1)),
                     _("Inverse Gray"):(256, (0, 0), (0, 0), (1,0)),
                     }

# Volume view angle
VOL_FRONT = wx.NewId()
VOL_BACK = wx.NewId()
VOL_RIGHT = wx.NewId()
VOL_LEFT = wx.NewId()
VOL_TOP = wx.NewId()
VOL_BOTTOM = wx.NewId()
VOL_ISO = wx.NewId()

# Camera according to volume's orientation
AXIAL_VOLUME_CAM_VIEW_UP = {VOL_FRONT:(0,0,1), VOL_BACK:(0,0,1), VOL_RIGHT:(0,0,1),\
                            VOL_LEFT:(0,0,1), VOL_TOP:(0,1,0), VOL_BOTTOM:(0,-1,0),\
                            VOL_ISO:(0,0,1)}
AXIAL_VOLUME_CAM_POSITION = {VOL_FRONT:(0,-1,0), VOL_BACK:(0,1,0), VOL_RIGHT:(-1,0,0),\
                             VOL_LEFT:(1,0,0), VOL_TOP:(0,0,1), VOL_BOTTOM:(0,0,-1),\
                             VOL_ISO:(0.5,-1,0.5)}

SAGITAL_VOLUME_CAM_VIEW_UP = {VOL_FRONT:(0,-1,0), VOL_BACK:(0,-1,0), VOL_RIGHT:(0,-1,1),\
                              VOL_LEFT:(0,-1,1), VOL_TOP:(1,-1,0), VOL_BOTTOM:(-1,1,0),\
                              VOL_ISO:(0,-1,0)}
SAGITAL_VOLUME_CAM_POSITION = {VOL_FRONT:(-1,0,0), VOL_BACK:(1,0,0), VOL_RIGHT:(0,0,1),\
                               VOL_LEFT:(0,0,-1), VOL_TOP:(0,-1,0), VOL_BOTTOM:(0,1,0),\
                               VOL_ISO:(-1,-0.5,-0.5)}

CORONAL_VOLUME_CAM_VIEW_UP = {VOL_FRONT:(0,-1,0), VOL_BACK:(0,-1,0), VOL_RIGHT:(0,-1,0),\
                              VOL_LEFT:(0,-1,0), VOL_TOP:(0,1,0), VOL_BOTTOM:(0,-1,0),\
                              VOL_ISO:(0,-1,0)}
CORONAL_VOLUME_CAM_POSITION = {VOL_FRONT:(0,0,-1), VOL_BACK:(0,0,1), VOL_RIGHT:(-1,0,0),\
                               VOL_LEFT:(1,0,0), VOL_TOP:(0,-1,0), VOL_BOTTOM:(0,1,0),\
                               VOL_ISO:(0.5,-0.5,-1)}

VOLUME_POSITION = {AXIAL: [AXIAL_VOLUME_CAM_VIEW_UP, AXIAL_VOLUME_CAM_POSITION],
                 SAGITAL: [SAGITAL_VOLUME_CAM_VIEW_UP, SAGITAL_VOLUME_CAM_POSITION],
                 CORONAL: [CORONAL_VOLUME_CAM_VIEW_UP, CORONAL_VOLUME_CAM_POSITION]}


# Mask threshold options

#proj = Project()
#THRESHOLD_RANGE = proj.threshold_modes[_("Bone")]
THRESHOLD_RANGE = [0,3033]
THRESHOLD_PRESETS_INDEX = _("Bone")
THRESHOLD_HUE_RANGE = (0, 0.6667)
THRESHOLD_INVALUE = 5000
THRESHOLD_OUTVALUE = 0

# Mask properties
MASK_NAME_PATTERN = _("Mask %d")
MASK_OPACITY = 0.40
#MASK_OPACITY = 0.35
MASK_COLOUR =  [[0.33, 1, 0.33],
                [1, 1, 0.33],
                [0.33, 0.91, 1],
                [1, 0.33, 1],
                [1, 0.68, 0.33],
                [1, 0.33, 0.33],
                [0.33333333333333331, 0.33333333333333331, 1.0],
                #(1.0, 0.33333333333333331, 0.66666666666666663),
                [0.74901960784313726, 1.0, 0.0],
                [0.83529411764705885, 0.33333333333333331, 1.0]]#,
                #(0.792156862745098, 0.66666666666666663, 1.0),
                #(1.0, 0.66666666666666663, 0.792156862745098), # too "light"
                #(0.33333333333333331, 1.0, 0.83529411764705885),#],
                #(1.0, 0.792156862745098, 0.66666666666666663),
                #(0.792156862745098, 1.0, 0.66666666666666663), # too "light"
                #(0.66666666666666663, 0.792156862745098, 1.0)]


MEASURE_COLOUR =  itertools.cycle([[1, 0, 0],
                                   [1, 0.4, 0],
                                   [0, 0, 1],
                                   [1, 0, 1],
                                   [0, 0.6, 0]])

SURFACE_COLOUR =  [(0.33, 1, 0.33),
                (1, 1, 0.33),
                (0.33, 0.91, 1),
                (1, 0.33, 1),
                (1, 0.68, 0.33),
                (1, 0.33, 0.33),
                (0.33333333333333331, 0.33333333333333331, 1.0),
                (1.0, 0.33333333333333331, 0.66666666666666663),
                (0.74901960784313726, 1.0, 0.0),
                (0.83529411764705885, 0.33333333333333331, 1.0),
                (0.792156862745098, 0.66666666666666663, 1.0),
                (1.0, 0.66666666666666663, 0.792156862745098),
                (0.33333333333333331, 1.0, 0.83529411764705885),
                (1.0, 0.792156862745098, 0.66666666666666663),
                (0.792156862745098, 1.0, 0.66666666666666663),
                (0.66666666666666663, 0.792156862745098, 1.0)]

# Related to slice editor brush
BRUSH_CIRCLE = 0 #
BRUSH_SQUARE = 1
DEFAULT_BRUSH_FORMAT = BRUSH_CIRCLE

BRUSH_DRAW = 0
BRUSH_ERASE = 1
BRUSH_THRESH = 2
BRUSH_THRESH_ERASE = 3
BRUSH_THRESH_ADD_ONLY = 4
BRUSH_THRESH_ERASE_ONLY = 5
DEFAULT_BRUSH_OP = BRUSH_THRESH
BRUSH_OP_NAME = [_("Draw"), _("Erase"), _("Threshold")]

BRUSH_COLOUR = (0,0,1.0)
BRUSH_SIZE = 30
BRUSH_MAX_SIZE = 100

# Surface creation values. Each element's list contains:
# 0: imagedata reformat ratio
# 1: smooth_iterations
# 2: smooth_relaxation_factor
# 3: decimate_reduction
SURFACE_QUALITY = {
    _("Low"): (3, 2, 0.3000, 0.4),
    _("Medium"): (2, 2, 0.3000, 0.4),
    _("High"): (0, 1, 0.3000, 0.1),
    _("Optimal *"): (0, 2, 0.3000, 0.4)}
DEFAULT_SURFACE_QUALITY = _("Optimal *")
SURFACE_QUALITY_LIST = [_("Low"),_("Medium"),_("High"),_("Optimal *")]


# Surface properties
SURFACE_TRANSPARENCY = 0.0
SURFACE_NAME_PATTERN = _("Surface %d")

# Imagedata - window and level presets
WINDOW_LEVEL = {_("Abdomen"):(350,50),
                _("Bone"):(2000, 300),
                _("Brain posterior fossa"):(120,40),
                _("Brain"):(80,40),
                _("Default"):(None, None), #Control class set window and level from DICOM
                _("Emphysema"):(500,-850),
                _("Ischemia - Hard, non contrast"):(15,32),
                _("Ischemia - Soft, non contrast"):(80,20),
                _("Larynx"):(180, 80),
                _("Liver"):(2000, -500),
                _("Lung - Soft"):(1600,-600),
                _("Lung - Hard"):(1000,-600),
                _("Mediastinum"):(350,25),
                _("Manual"):(None, None), #Case the user change window and level
                _("Pelvis"): (450,50),
                _("Sinus"):(4000, 400),
                _("Vasculature - Hard"):(240,80),
                _("Vasculature - Soft"):(650,160),
                _("Contour"): (255, 127)}

REDUCE_IMAGEDATA_QUALITY = 0


# PATHS
FS_ENCODE = sys.getfilesystemencoding()

ID_TO_BMP = {VOL_FRONT: [_("Front"), str(inv_paths.ICON_DIR.joinpath("view_front.png"))],
             VOL_BACK: [_("Back"), str(inv_paths.ICON_DIR.joinpath("view_back.png"))],
             VOL_TOP: [_("Top"), str(inv_paths.ICON_DIR.joinpath("view_top.png"))],
             VOL_BOTTOM: [_("Bottom"), str(inv_paths.ICON_DIR.joinpath("view_bottom.png"))],
             VOL_RIGHT: [_("Right"), str(inv_paths.ICON_DIR.joinpath("view_right.png"))],
             VOL_LEFT: [_("Left"), str(inv_paths.ICON_DIR.joinpath("view_left.png"))],
             VOL_ISO:[_("Isometric"), str(inv_paths.ICON_DIR.joinpath("view_isometric.png"))]
             }

# if 1, use vtkVolumeRaycastMapper, if 0, use vtkFixedPointVolumeRayCastMapper
TYPE_RAYCASTING_MAPPER = 0


RAYCASTING_FILES = {_("Airways"): "Airways.plist",
                   _("Airways II"): "Airways II.plist",
                   _("Black & White"): "Black & White.plist",
                   _("Bone + Skin"): "Bone + Skin.plist",
                   _("Bone + Skin II"): "Bone + Skin II.plist",
                   _("Dark bone"): "Dark Bone.plist",
                   _("Glossy"): "Glossy.plist",
                   _("Glossy II"): "Glossy II.plist",
                   _("Gold bone"): "Gold Bone.plist",
                   _("High contrast"): "High Contrast.plist",
                   _("Low contrast"): "Low Contrast.plist",
                   _("Soft on white"): "Soft on White.plist",
                   _("Mid contrast"): "Mid Contrast.plist",
                   _("MIP"): "MIP.plist",
                   _("No shading"): "No Shading.plist",
                   _("Pencil"): "Pencil.plist",
                   _("Red on white"): "Red on White.plist",
                   _("Skin on blue"): "Skin On Blue.plist",
                   _("Skin on blue II"): "Skin On Blue II.plist",
                   _("Soft on white"): "Soft on White.plist",
                   _("Soft + Skin"): "Soft + Skin.plist",
                   _("Soft + Skin II"): "Soft + Skin II.plist",
                   _("Soft + Skin III"): "Soft + Skin III.plist",
                   _("Soft on blue"): "Soft On Blue.plist",
                   _("Soft"): "Soft.plist",
                   _("Standard"): "Standard.plist",
                   _("Vascular"): "Vascular.plist",
                   _("Vascular II"): "Vascular II.plist",
                   _("Vascular III"): "Vascular III.plist",
                   _("Vascular IV"): "Vascular IV.plist",
                   _("Yellow bone"): "Yellow Bone.plist"}



#RAYCASTING_TYPES = [_(filename.split(".")[0]) for filename in
#                    os.listdir(folder) if
#                    os.path.isfile(os.path.join(folder,filename))]


RAYCASTING_TYPES = [_(filename.name.split(".")[0]) for filename in
                    inv_paths.USER_RAYCASTING_PRESETS_DIRECTORY.glob('*') if
                    filename.is_file()]
RAYCASTING_TYPES += RAYCASTING_FILES.keys()
RAYCASTING_TYPES.append(_(' Off'))
RAYCASTING_TYPES.sort()
RAYCASTING_OFF_LABEL = _(' Off')
RAYCASTING_TOOLS = [_("Cut plane")]

# If 0 dont't blur, 1 blur
RAYCASTING_WWWL_BLUR = 0

RAYCASTING_PRESETS_FOLDERS = (inv_paths.RAYCASTING_PRESETS_DIRECTORY,
                              inv_paths.USER_RAYCASTING_PRESETS_DIRECTORY)


####
#MODE_ZOOM = 0 #"Set Zoom Mode",
#MODE_ZOOM_SELECTION = 1 #:"Set Zoom Select Mode",
#MODE_ROTATE = 2#:"Set Spin Mode",
#MODE_MOVE = 3#:"Set Pan Mode",
#MODE_WW_WL = 4#:"Bright and contrast adjustment"}
#MODE_LINEAR_MEASURE = 5


#        self.states = {0:"Set Zoom Mode", 1:"Set Zoom Select Mode",
#                       2:"Set Spin Mode", 3:"Set Pan Mode",
#                       4:"Bright and contrast adjustment"}


#ps.Publisher().sendMessage('Set interaction mode %d'%
#                                        (MODE_BY_ID[id]))

#('Set Editor Mode')
#{0:"Set Change Slice Mode"}

####
MODE_SLICE_SCROLL = -1
MODE_SLICE_EDITOR = -2
MODE_SLICE_CROSS = -3

############


FILETYPE_IV = wx.NewId()
FILETYPE_RIB = wx.NewId()
FILETYPE_STL = wx.NewId()
FILETYPE_STL_ASCII = wx.NewId()
FILETYPE_VRML = wx.NewId()
FILETYPE_OBJ = wx.NewId()
FILETYPE_VTP = wx.NewId()
FILETYPE_PLY = wx.NewId()
FILETYPE_X3D = wx.NewId()

FILETYPE_IMAGEDATA = wx.NewId()

FILETYPE_BMP = wx.NewId()
FILETYPE_JPG = wx.NewId()
FILETYPE_PNG = wx.NewId()
FILETYPE_PS = wx.NewId()
FILETYPE_POV = wx.NewId()
FILETYPE_TIF = wx.NewId()

IMAGE_TILING = {"1 x 1":(1,1), "1 x 2":(1,2),
                "1 x 3":(1,3), "1 x 4":(1,4),
                "2 x 1":(2,1), "2 x 2":(2,2),
                "2 x 3":(2,3), "2 x 4":(2,4),
                "3 x 1":(3,1), "3 x 2":(3,2),
                "3 x 3":(3,3), "3 x 4":(3,4),
                "4 x 1":(4,1), "4 x 2":(4,2),
                "4 x 3":(4,3), "4 x 4":(4,4),
                "4 x 5":(4,5), "5 x 4":(5,4)}

VTK_WARNING = 0

#----------------------------------------------------------

[ID_DICOM_IMPORT, ID_PROJECT_OPEN, ID_PROJECT_SAVE_AS, ID_PROJECT_SAVE,
 ID_PROJECT_CLOSE, ID_EXPORT_SLICE, ID_EXPORT_MASK, ID_PROJECT_INFO,
 ID_SAVE_SCREENSHOT, ID_DICOM_LOAD_NET, ID_PRINT_SCREENSHOT,
 ID_IMPORT_OTHERS_FILES, ID_PREFERENCES, ID_DICOM_NETWORK, ID_TIFF_JPG_PNG,
 ID_VIEW_INTERPOLATED, ID_MODE_NAVIGATION, ID_ANALYZE_IMPORT, ID_NIFTI_IMPORT,
 ID_PARREC_IMPORT, ID_MODE_DBS] = [wx.NewId() for number in range(21)]
ID_EXIT = wx.ID_EXIT
ID_ABOUT = wx.ID_ABOUT


[ID_EDIT_UNDO, ID_EDIT_REDO, ID_EDIT_LIST] =\
    [wx.NewId() for number in range(3)]
[ID_TOOL_PROJECT, ID_TOOL_LAYOUT, ID_TOOL_OBJECT, ID_TOOL_SLICE] =\
    [wx.NewId() for number in range(4)]
[ID_TASK_BAR, ID_VIEW_FOUR] =\
    [wx.NewId() for number in range(2)]
[ID_VIEW_FULL, ID_VIEW_TEXT, ID_VIEW_3D_BACKGROUND] =\
    [wx.NewId() for number in range(3)]

ID_START = wx.NewId()
ID_PLUGINS_SHOW_PATH = wx.NewId()

ID_FLIP_X = wx.NewId()
ID_FLIP_Y = wx.NewId()
ID_FLIP_Z = wx.NewId()

ID_SWAP_XY = wx.NewId()
ID_SWAP_XZ = wx.NewId()
ID_SWAP_YZ = wx.NewId()

ID_BOOLEAN_MASK = wx.NewId()
ID_CLEAN_MASK = wx.NewId()

ID_REORIENT_IMG = wx.NewId()
ID_FLOODFILL_MASK = wx.NewId()
ID_FILL_HOLE_AUTO = wx.NewId()
ID_REMOVE_MASK_PART = wx.NewId()
ID_SELECT_MASK_PART = wx.NewId()
ID_MANUAL_SEGMENTATION = wx.NewId()
ID_WATERSHED_SEGMENTATION = wx.NewId()
ID_THRESHOLD_SEGMENTATION = wx.NewId()
ID_FLOODFILL_SEGMENTATION = wx.NewId()
ID_FLOODFILL_SEGMENTATION = wx.NewId()
ID_SEGMENTATION_BRAIN = wx.NewId()
ID_CROP_MASK = wx.NewId()
ID_DENSITY_MEASURE = wx.NewId()
ID_MASK_DENSITY_MEASURE = wx.NewId()
ID_CREATE_SURFACE = wx.NewId()
ID_CREATE_MASK = wx.NewId()
ID_MASK_3D_PREVIEW = wx.NewId()
ID_MASK_3D_RELOAD = wx.NewId()
ID_MASK_3D_AUTO_RELOAD = wx.NewId()

ID_GOTO_SLICE = wx.NewId()
ID_GOTO_COORD = wx.NewId()

ID_MANUAL_WWWL = wx.NewId()

# Tractography with Trekker
ID_TREKKER_MASK = wx.NewId()
ID_TREKKER_IMG = wx.NewId()
ID_TREKKER_FOD = wx.NewId()
ID_TREKKER_ACT = wx.NewId()

#---------------------------------------------------------
STATE_DEFAULT = 1000
STATE_WL = 1001
STATE_SPIN = 1002
STATE_ZOOM = 1003
STATE_ZOOM_SL = 1004
STATE_PAN = 1005
STATE_ANNOTATE = 1006
STATE_MEASURE_DISTANCE = 1007
STATE_MEASURE_ANGLE = 1008
STATE_MEASURE_DENSITY = 1009
STATE_MEASURE_DENSITY_ELLIPSE = 1010
STATE_MEASURE_DENSITY_POLYGON = 1011

SLICE_STATE_CROSS = 3006
SLICE_STATE_SCROLL = 3007
SLICE_STATE_EDITOR = 3008
SLICE_STATE_WATERSHED = 3009
SLICE_STATE_REORIENT = 3010
SLICE_STATE_MASK_FFILL = 3011
SLICE_STATE_REMOVE_MASK_PARTS = 3012
SLICE_STATE_SELECT_MASK_PARTS = 3013
SLICE_STATE_FFILL_SEGMENTATION = 3014
SLICE_STATE_CROP_MASK = 3015
SLICE_STATE_TRACTS = 3016

VOLUME_STATE_SEED = 2001
#  STATE_LINEAR_MEASURE = 3001
#  STATE_ANGULAR_MEASURE = 3002

TOOL_STATES = [STATE_WL, STATE_SPIN, STATE_ZOOM,
               STATE_ZOOM_SL, STATE_PAN, STATE_MEASURE_DISTANCE,
               STATE_MEASURE_ANGLE, STATE_MEASURE_DENSITY_ELLIPSE,
               STATE_MEASURE_DENSITY_POLYGON,
               ]  #, STATE_ANNOTATE]



TOOL_SLICE_STATES = [SLICE_STATE_CROSS, SLICE_STATE_SCROLL,
                     SLICE_STATE_REORIENT, SLICE_STATE_TRACTS]


SLICE_STYLES = TOOL_STATES + TOOL_SLICE_STATES
SLICE_STYLES.append(STATE_DEFAULT)
SLICE_STYLES.append(SLICE_STATE_EDITOR)
SLICE_STYLES.append(SLICE_STATE_WATERSHED)
SLICE_STYLES.append(SLICE_STATE_MASK_FFILL)
SLICE_STYLES.append(SLICE_STATE_REMOVE_MASK_PARTS)
SLICE_STYLES.append(SLICE_STATE_SELECT_MASK_PARTS)
SLICE_STYLES.append(SLICE_STATE_FFILL_SEGMENTATION)
SLICE_STYLES.append(SLICE_STATE_CROP_MASK)
SLICE_STYLES.append(STATE_MEASURE_DENSITY)
SLICE_STYLES.append(STATE_MEASURE_DENSITY_ELLIPSE)
SLICE_STYLES.append(STATE_MEASURE_DENSITY_POLYGON)

STYLE_LEVEL = {SLICE_STATE_EDITOR: 1,
               SLICE_STATE_WATERSHED: 1,
               SLICE_STATE_MASK_FFILL: 2,
               SLICE_STATE_REMOVE_MASK_PARTS: 2,
               SLICE_STATE_SELECT_MASK_PARTS: 2,
               SLICE_STATE_FFILL_SEGMENTATION: 2,
               SLICE_STATE_CROSS: 2,
               SLICE_STATE_SCROLL: 2,
               SLICE_STATE_REORIENT: 2,
               SLICE_STATE_CROP_MASK: 1,
               STATE_ANNOTATE: 2,
               STATE_DEFAULT: 0,
               STATE_MEASURE_ANGLE: 2,
               STATE_MEASURE_DISTANCE: 2,
               STATE_MEASURE_DENSITY_ELLIPSE: 2,
               STATE_MEASURE_DENSITY_POLYGON: 2,
               STATE_MEASURE_DENSITY: 2,
               STATE_WL: 2,
               STATE_SPIN: 2,
               STATE_ZOOM: 2,
               STATE_ZOOM_SL: 2,
               STATE_PAN:2,
               VOLUME_STATE_SEED:1}

#------------ Prefereces options key ------------
RENDERING = 0
SURFACE_INTERPOLATION = 1
LANGUAGE = 2
SLICE_INTERPOLATION = 3

#Correlaction extracted from pyDicom
DICOM_ENCODING_TO_PYTHON = {
                            'None':'iso8859',
                            None:'iso8859',
                            '': 'iso8859',
                            'ISO_IR 6': 'iso8859',
                            'ISO_IR 100': 'latin_1',
                            'ISO 2022 IR 87': 'iso2022_jp',
                            'ISO 2022 IR 13': 'iso2022_jp',
                            'ISO 2022 IR 149': 'euc_kr',
                            'ISO_IR 192': 'UTF8',
                            'GB18030': 'GB18030',
                            'ISO_IR 126': 'iso_ir_126',
                            'ISO_IR 127': 'iso_ir_127',
                            'ISO_IR 138': 'iso_ir_138',
                            'ISO_IR 144': 'iso_ir_144',
                            }

#-------------------- Projections type ----------------
PROJECTION_NORMAL=0
PROJECTION_MaxIP=1
PROJECTION_MinIP=2
PROJECTION_MeanIP=3
PROJECTION_LMIP=4
PROJECTION_MIDA=5
PROJECTION_CONTOUR_MIP=6
PROJECTION_CONTOUR_LMIP=7
PROJECTION_CONTOUR_MIDA=8

#------------ Projections defaults ------------------
PROJECTION_BORDER_SIZE=1.0
PROJECTION_MIP_SIZE=2

# ------------- Boolean operations ------------------
BOOLEAN_UNION = 1
BOOLEAN_DIFF = 2
BOOLEAN_AND = 3
BOOLEAN_XOR = 4

#------------ Navigation defaults -------------------

MARKER_COLOUR = (1.0, 1.0, 0.)
MARKER_SIZE = 2
SELECT = 0
MTC = 1
FASTRAK = 2
ISOTRAKII = 3
PATRIOT = 4
CAMERA = 5
POLARIS = 6
<<<<<<< HEAD
DEBUGTRACK = 7
HYBRID = 8
=======
ELFIN = 7
DEBUGTRACK = 8
>>>>>>> 80552a6d
DISCTRACK = 9
DEFAULT_TRACKER = SELECT

NDICOMPORT = b'COM1'

TRACKER = [_("Select tracker:"), _("Claron MicronTracker"),
           _("Polhemus FASTRAK"), _("Polhemus ISOTRAK II"),
           _("Polhemus PATRIOT"), _("Camera tracker"),
<<<<<<< HEAD
           _("NDI Polaris"), _("Debug tracker"), _("Hybrid tracker"),_("Disconnect tracker")]
=======
           _("NDI Polaris"), _("Elfin Robot"),
           _("Debug tracker"), _("Disconnect tracker")]
>>>>>>> 80552a6d

STATIC_REF = 0
DYNAMIC_REF = 1
DEFAULT_REF_MODE = DYNAMIC_REF
REF_MODE = [_("Static ref."), _("Dynamic ref.")]
FT_SENSOR_MODE = [_("Sensor 3"), _("Sensor 4")]

DEFAULT_COIL = SELECT
COIL = [_("Select coil:"), _("Neurosoft Figure-8"),
           _("Magstim 70 mm"), _("Nexstim")]

IR1 = wx.NewId()
IR2 = wx.NewId()
IR3 = wx.NewId()
TR1 = wx.NewId()
TR2 = wx.NewId()
TR3 = wx.NewId()
SET = wx.NewId()

BTNS_IMG = {IR1: {0: _('LEI')},
            IR2: {1: _('REI')},
            IR3: {2: _('NAI')}}

BTNS_IMG_MKS = {IR1: {0: 'LEI'},
            IR2: {1: 'REI'},
            IR3: {2: 'NAI'}}

TIPS_IMG = [_("Select left ear in image"),
            _("Select right ear in image"),
            _("Select nasion in image")]

BTNS_TRK = {TR1: {3: _('LET')},
            TR2: {4: _('RET')},
            TR3: {5: _('NAT')}}

TIPS_TRK = [_("Select left ear with spatial tracker"),
            _("Select right ear with spatial tracker"),
            _("Select nasion with spatial tracker")]

OBJL = wx.NewId()
OBJR = wx.NewId()
OBJA = wx.NewId()
OBJC = wx.NewId()
OBJF = wx.NewId()

BTNS_OBJ = {OBJL: {0: _('Left')},
            OBJR: {1: _('Right')},
            OBJA: {2: _('Anterior')},
            OBJC: {3: _('Center')},
            OBJF: {4: _('Fixed')}}

TIPS_OBJ = [_("Select left object fiducial"),
            _("Select right object fiducial"),
            _("Select anterior object fiducial"),
            _("Select object center"),
            _("Attach sensor to object")]

MTC_PROBE_NAME = "1Probe"
MTC_REF_NAME = "2Ref"
MTC_OBJ_NAME = "3Coil"

#OBJECT TRACKING
ARROW_SCALE = 6
ARROW_UPPER_LIMIT = 15
#COIL_ANGLES_THRESHOLD = 3 * ARROW_SCALE
COIL_ANGLES_THRESHOLD = 3
COIL_COORD_THRESHOLD = 3
TIMESTAMP = 2.0

CAM_MODE = True

# Tractography visualization
N_TRACTS = 100
PEEL_DEPTH = 5
MAX_PEEL_DEPTH = 30
SEED_OFFSET = 15
SEED_RADIUS = 1.5
SLEEP_NAVIGATION = 0.3
BRAIN_OPACITY = 0.5
N_CPU = psutil.cpu_count()
TREKKER_CONFIG = {'seed_max': 1, 'step_size': 0.1, 'min_fod': 0.1, 'probe_quality': 3,
                  'max_interval': 1, 'min_radius_curv': 0.8, 'probe_length': 0.4,
                  'write_interval': 50, 'numb_threads': '', 'max_lenth': 200,
                  'min_lenth': 20, 'max_sampling_step': 100}<|MERGE_RESOLUTION|>--- conflicted
+++ resolved
@@ -666,14 +666,10 @@
 PATRIOT = 4
 CAMERA = 5
 POLARIS = 6
-<<<<<<< HEAD
-DEBUGTRACK = 7
-HYBRID = 8
-=======
 ELFIN = 7
 DEBUGTRACK = 8
->>>>>>> 80552a6d
-DISCTRACK = 9
+HYBRID = 9
+DISCTRACK = 10
 DEFAULT_TRACKER = SELECT
 
 NDICOMPORT = b'COM1'
@@ -681,12 +677,7 @@
 TRACKER = [_("Select tracker:"), _("Claron MicronTracker"),
            _("Polhemus FASTRAK"), _("Polhemus ISOTRAK II"),
            _("Polhemus PATRIOT"), _("Camera tracker"),
-<<<<<<< HEAD
-           _("NDI Polaris"), _("Debug tracker"), _("Hybrid tracker"),_("Disconnect tracker")]
-=======
-           _("NDI Polaris"), _("Elfin Robot"),
-           _("Debug tracker"), _("Disconnect tracker")]
->>>>>>> 80552a6d
+           _("NDI Polaris"), _("Elfin Robot"), _("Debug tracker"), _("Hybrid tracker"),_("Disconnect tracker")]
 
 STATIC_REF = 0
 DYNAMIC_REF = 1
@@ -764,7 +755,7 @@
 MAX_PEEL_DEPTH = 30
 SEED_OFFSET = 15
 SEED_RADIUS = 1.5
-SLEEP_NAVIGATION = 0.3
+SLEEP_NAVIGATION = 0.1
 BRAIN_OPACITY = 0.5
 N_CPU = psutil.cpu_count()
 TREKKER_CONFIG = {'seed_max': 1, 'step_size': 0.1, 'min_fod': 0.1, 'probe_quality': 3,
