#--------------------------------------------------------------------------
# Software:     InVesalius - Software de Reconstrucao 3D de Imagens Medicas
# Copyright:    (C) 2001  Centro de Pesquisas Renato Archer
# Homepage:     http://www.softwarepublico.gov.br
# Contact:      invesalius@cti.gov.br
# License:      GNU - GPL 2 (LICENSE.txt/LICENCA.txt)
#--------------------------------------------------------------------------
#    Este programa e software livre; voce pode redistribui-lo e/ou
#    modifica-lo sob os termos da Licenca Publica Geral GNU, conforme
#    publicada pela Free Software Foundation; de acordo com a versao 2
#    da Licenca.
#
#    Este programa eh distribuido na expectativa de ser util, mas SEM
#    QUALQUER GARANTIA; sem mesmo a garantia implicita de
#    COMERCIALIZACAO ou de ADEQUACAO A QUALQUER PROPOSITO EM
#    PARTICULAR. Consulte a Licenca Publica Geral GNU para obter mais
#    detalhes.
#--------------------------------------------------------------------------

import numpy as np
import queue
import threading
from time import sleep

import invesalius.data.coordinates as dco
import invesalius.data.transformations as tr
import invesalius.data.bases as bases


from pubsub import pub as Publisher

# TODO: Replace the use of degrees by radians in every part of the navigation pipeline

def object_marker_to_center(coord_raw, obj_ref_mode, t_obj_raw, s0_raw, r_s0_raw):
    """Translate and rotate the raw coordinate given by the tracking device to the reference system created during
    the object registration.

    :param coord_raw: Coordinates returned by the tracking device
    :type coord_raw: numpy.ndarray
    :param obj_ref_mode:
    :type obj_ref_mode: int
    :param t_obj_raw:
    :type t_obj_raw: numpy.ndarray
    :param s0_raw:
    :type s0_raw: numpy.ndarray
    :param r_s0_raw: rotation transformation from marker to object basis
    :type r_s0_raw: numpy.ndarray
    :return: 4 x 4 numpy double array
    :rtype: numpy.ndarray
    """

    as1, bs1, gs1 = np.radians(coord_raw[obj_ref_mode, 3:])
    r_probe = tr.euler_matrix(as1, bs1, gs1, 'rzyx')
    t_probe_raw = tr.translation_matrix(coord_raw[obj_ref_mode, :3])
    t_offset_aux = np.linalg.inv(r_s0_raw) @ r_probe @ t_obj_raw
    t_offset = np.identity(4)
    t_offset[:, -1] = t_offset_aux[:, -1]
    t_probe = s0_raw @ t_offset @ np.linalg.inv(s0_raw) @ t_probe_raw
    m_probe = tr.concatenate_matrices(t_probe, r_probe)

    Publisher.sendMessage('Update object marker to center', s0_raw=s0_raw, t_offset=t_offset)

    return m_probe


def object_to_reference(coord_raw, m_probe):
    """Compute affine transformation matrix to the reference basis

    :param coord_raw: Coordinates returned by the tracking device
    :type coord_raw: numpy.ndarray
    :param m_probe: Probe coordinates
    :type m_probe: numpy.ndarray
    :return: 4 x 4 numpy double array
    :rtype: numpy.ndarray
    """

    a, b, g = np.radians(coord_raw[1, 3:])
    r_ref = tr.euler_matrix(a, b, g, 'rzyx')
    t_ref = tr.translation_matrix(coord_raw[1, :3])
    m_ref = tr.concatenate_matrices(t_ref, r_ref)

    m_dyn = np.linalg.inv(m_ref) @ m_probe
    Publisher.sendMessage('Update ref matrix', m_ref=m_ref)

    return m_dyn


def tracker_to_image(m_change, m_probe_ref, r_obj_img, m_obj_raw, s0_dyn):
    """Compute affine transformation matrix to the reference basis

    :param m_change: Corregistration transformation obtained from fiducials
    :type m_change: numpy.ndarray
    :param m_probe_ref: Object or probe in reference coordinate system
    :type m_probe_ref: numpy.ndarray
    :param r_obj_img: Object coordinate system in image space (3d model)
    :type r_obj_img: numpy.ndarray
    :param m_obj_raw: Object basis in raw coordinates from tracker
    :type m_obj_raw: numpy.ndarray
    :param s0_dyn: Initial alignment of probe fixed in the object in reference (or static) frame
    :type s0_dyn: numpy.ndarray
    :return: 4 x 4 numpy double array
    :rtype: numpy.ndarray
    """

    m_img = m_change @ m_probe_ref
    r_obj = r_obj_img @ np.linalg.inv(m_obj_raw) @ np.linalg.inv(s0_dyn) @ m_probe_ref @ m_obj_raw
    m_img[:3, :3] = r_obj[:3, :3]
    return m_img

def corregistrate_object_dynamic(inp, coord_raw, ref_mode_id, icp):

    m_change, obj_ref_mode, t_obj_raw, s0_raw, r_s0_raw, s0_dyn, m_obj_raw, r_obj_img = inp

    # transform raw marker coordinate to object center
    m_probe = object_marker_to_center(coord_raw, obj_ref_mode, t_obj_raw, s0_raw, r_s0_raw)
    # transform object center to reference marker if specified as dynamic reference
    if ref_mode_id:
        m_probe_ref = object_to_reference(coord_raw, m_probe)
    else:
        m_probe_ref = m_probe
    # invert y coordinate
    m_probe_ref[2, -1] = -m_probe_ref[2, -1]
    # corregistrate from tracker to image space
    m_img = tracker_to_image(m_change, m_probe_ref, r_obj_img, m_obj_raw, s0_dyn)
    if icp[0]:
        m_img = bases.transform_icp(m_img, icp[1])
    # compute rotation angles
    _, _, angles, _, _ = tr.decompose_matrix(m_img)
    # create output coordiante list
    coord = m_img[0, -1], m_img[1, -1], m_img[2, -1], \
            np.degrees(angles[0]), np.degrees(angles[1]), np.degrees(angles[2])

    return coord, m_img

def UpdateICP(self, m_icp, flag):
    self.m_icp = m_icp
    self.icp = flag

def compute_marker_transformation(coord_raw, obj_ref_mode):
    psi, theta, phi = np.radians(coord_raw[obj_ref_mode, 3:])
    r_probe = tr.euler_matrix(psi, theta, phi, 'rzyx')
    t_probe = tr.translation_matrix(coord_raw[obj_ref_mode, :3])
    m_probe = tr.concatenate_matrices(t_probe, r_probe)
    return m_probe


def corregistrate_dynamic(inp, coord_raw, ref_mode_id, icp):

    m_change, obj_ref_mode = inp

    # transform raw marker coordinate to object center
    m_probe = compute_marker_transformation(coord_raw, obj_ref_mode)
    # transform object center to reference marker if specified as dynamic reference
    if ref_mode_id:
        m_ref = compute_marker_transformation(coord_raw, 1)
        m_probe_ref = np.linalg.inv(m_ref) @ m_probe
        Publisher.sendMessage('Update ref matrix', m_ref=m_ref)
    else:
        m_probe_ref = m_probe

    # invert y coordinate
    m_probe_ref[2, -1] = -m_probe_ref[2, -1]
    # corregistrate from tracker to image space
    m_img = m_change @ m_probe_ref

    if icp[0]:
        m_img = bases.transform_icp(m_img, icp[1])

    # compute rotation angles
    _, _, angles, _, _ = tr.decompose_matrix(m_img)
    # create output coordiante list
    coord = m_img[0, -1], m_img[1, -1], m_img[2, -1],\
            np.degrees(angles[0]), np.degrees(angles[1]), np.degrees(angles[2])

    return coord, m_img


class CoordinateCorregistrate(threading.Thread):
<<<<<<< HEAD
    def __init__(self, ref_mode_id, trck_info, coreg_data, view_tracts, process_tracker, queues, event, sle):
=======
    def __init__(self, ref_mode_id, trck_info, coreg_data, view_tracts, queues, event, sle):
>>>>>>> 0c6fcf01
        threading.Thread.__init__(self, name='CoordCoregObject')
        self.ref_mode_id = ref_mode_id
        self.trck_info = trck_info
        self.coreg_data = coreg_data
        self.coord_queue = queues[0]
        self.view_tracts = view_tracts
        self.coord_tracts_queue = queues[1]
        self.event = event
        self.sle = sle
        self.icp_queue = queues[2]
<<<<<<< HEAD
        self.robottarget_queue = queues[3]
=======
>>>>>>> 0c6fcf01
        self.icp = None
        self.m_icp = None
        self.robot_tracker_flag = None
        self.m_change_robot2ref = None
        self.process_tracker = process_tracker

    def run(self):
        trck_info = self.trck_info
        coreg_data = self.coreg_data
        view_obj = 1

        trck_init, trck_id, trck_mode = trck_info
        # print('CoordCoreg: event {}'.format(self.event.is_set()))
        while not self.event.is_set():
            try:
                if self.icp_queue.empty():
                    None
                else:
                    self.icp, self.m_icp = self.icp_queue.get_nowait()

                if self.robottarget_queue.empty():
                    None
                else:
                    self.robot_tracker_flag, self.m_change_robot2ref = self.robottarget_queue.get_nowait()

                # print(f"Set the coordinate")
                coord_raw, markers_flag = dco.GetCoordinates(trck_init, trck_id, trck_mode)
                coord, m_img = corregistrate_object_dynamic(coreg_data, coord_raw, self.ref_mode_id, [self.icp, self.m_icp])
                m_img_flip = m_img.copy()
                m_img_flip[1, -1] = -m_img_flip[1, -1]
                # self.pipeline.set_message(m_img_flip)

                if self.icp:
                    m_img = bases.transform_icp(m_img, self.m_icp)

                self.coord_queue.put_nowait([coord, [coord_raw, markers_flag], m_img, view_obj])
                # print('CoordCoreg: put {}'.format(count))
                # count += 1

                if self.view_tracts:
                    self.coord_tracts_queue.put_nowait(m_img_flip)

                if self.robot_tracker_flag:
                    current_ref = coord_raw[1]
                    if current_ref is not None:
                        current_ref_filtered = self.process_tracker.kalman_filter(current_ref)
                        if self.process_tracker.head_move_threshold(current_ref_filtered):
                            coord_inv = self.process_tracker.head_move_compensation(current_ref_filtered, self.m_change_robot2ref)
                            trck_init[1][0].SendCoordinates(coord_inv)

                if not self.icp_queue.empty():
                    self.icp_queue.task_done()
                if not self.robottarget_queue.empty():
                    self.robottarget_queue.task_done()

                # The sleep has to be in both threads
                sleep(self.sle)
            except queue.Full:
                pass


class CoordinateCorregistrateNoObject(threading.Thread):
    def __init__(self, ref_mode_id, trck_info, coreg_data, view_tracts, queues, event, sle):
        threading.Thread.__init__(self, name='CoordCoregNoObject')
        self.ref_mode_id = ref_mode_id
        self.trck_info = trck_info
        self.coreg_data = coreg_data
        self.coord_queue = queues[0]
        self.view_tracts = view_tracts
        self.coord_tracts_queue = queues[1]
        self.event = event
        self.sle = sle
        self.icp_queue = queues[2]
        self.icp = None
        self.m_icp = None

    def run(self):
        trck_info = self.trck_info
        coreg_data = self.coreg_data
        view_obj = 0

        trck_init, trck_id, trck_mode = trck_info
        # print('CoordCoreg: event {}'.format(self.event.is_set()))
        while not self.event.is_set():
            try:
                if self.icp_queue.empty():
                    None
                else:
                    self.icp, self.m_icp = self.icp_queue.get_nowait()
                # print(f"Set the coordinate")
                #print(self.icp, self.m_icp)
                coord_raw, markers_flag = dco.GetCoordinates(trck_init, trck_id, trck_mode)
                coord, m_img = corregistrate_dynamic(coreg_data, coord_raw, self.ref_mode_id, [self.icp, self.m_icp])
                # print("Coord: ", coord)
                m_img_flip = m_img.copy()
                m_img_flip[1, -1] = -m_img_flip[1, -1]

                if self.icp:
                    m_img = bases.transform_icp(m_img, self.m_icp)

                self.coord_queue.put_nowait([coord, [coord_raw, markers_flag], m_img, view_obj])

                if self.view_tracts:
                    self.coord_tracts_queue.put_nowait(m_img_flip)

                if not self.icp_queue.empty():
                    self.icp_queue.task_done()
                # The sleep has to be in both threads
                sleep(self.sle)
            except queue.Full:
                pass


# class CoregistrationStatic(threading.Thread):
#     """
#     Thread to update the coordinates with the fiducial points
#     co-registration method while the Navigation Button is pressed.
#     Sleep function in run method is used to avoid blocking GUI and
#     for better real-time navigation
#     """
#
#     def __init__(self, coreg_data, nav_id, trck_info):
#         threading.Thread.__init__(self)
#         self.coreg_data = coreg_data
#         self.nav_id = nav_id
#         self.trck_info = trck_info
#         self._pause_ = False
#         self.start()
#
#     def stop(self):
#         self._pause_ = True
#
#     def run(self):
#         # m_change = self.coreg_data[0]
#         # obj_ref_mode = self.coreg_data[2]
#         #
#         # trck_init = self.trck_info[0]
#         # trck_id = self.trck_info[1]
#         # trck_mode = self.trck_info[2]
#
#         m_change, obj_ref_mode = self.coreg_data
#         trck_init, trck_id, trck_mode = self.trck_info
#
#         while self.nav_id:
#             coord_raw = dco.GetCoordinates(trck_init, trck_id, trck_mode)
#
#             psi, theta, phi = coord_raw[obj_ref_mode, 3:]
#             t_probe_raw = asmatrix(tr.translation_matrix(coord_raw[obj_ref_mode, :3]))
#
#             t_probe_raw[2, -1] = -t_probe_raw[2, -1]
#
#             m_img = m_change * t_probe_raw
#
#             coord = m_img[0, -1], m_img[1, -1], m_img[2, -1], psi, theta, phi
#
#             wx.CallAfter(Publisher.sendMessage, 'Co-registered points', arg=m_img, position=coord)
#
#             # TODO: Optimize the value of sleep for each tracking device.
#             sleep(0.175)
#
#             if self._pause_:
#                 return
#
#
# class CoregistrationDynamic(threading.Thread):
#     """
#     Thread to update the coordinates with the fiducial points
#     co-registration method while the Navigation Button is pressed.
#     Sleep function in run method is used to avoid blocking GUI and
#     for better real-time navigation
#     """
#
#     def __init__(self, coreg_data, nav_id, trck_info):
#         threading.Thread.__init__(self)
#         self.coreg_data = coreg_data
#         self.nav_id = nav_id
#         self.trck_info = trck_info
#         # self.tracts_info = tracts_info
#         # self.tracts = None
#         self._pause_ = False
#         # self.start()
#
#     def stop(self):
#         # self.tracts.stop()
#         self._pause_ = True
#
#     def run(self):
#         m_change, obj_ref_mode = self.coreg_data
#         trck_init, trck_id, trck_mode = self.trck_info
#         # seed, tracker, affine, affine_vtk = self.tracts_info
#
#         while self.nav_id:
#             coord_raw = dco.GetCoordinates(trck_init, trck_id, trck_mode)
#
#             psi, theta, phi = radians(coord_raw[obj_ref_mode, 3:])
#             r_probe = tr.euler_matrix(psi, theta, phi, 'rzyx')
#             t_probe = tr.translation_matrix(coord_raw[obj_ref_mode, :3])
#             m_probe = asmatrix(tr.concatenate_matrices(t_probe, r_probe))
#
#             psi_ref, theta_ref, phi_ref = radians(coord_raw[1, 3:])
#             r_ref = tr.euler_matrix(psi_ref, theta_ref, phi_ref, 'rzyx')
#             t_ref = tr.translation_matrix(coord_raw[1, :3])
#             m_ref = asmatrix(tr.concatenate_matrices(t_ref, r_ref))
#
#             m_dyn = m_ref.I * m_probe
#             m_dyn[2, -1] = -m_dyn[2, -1]
#
#             m_img = m_change * m_dyn
#
#             scale, shear, angles, trans, persp = tr.decompose_matrix(m_img)
#
#             coord = m_img[0, -1], m_img[1, -1], m_img[2, -1], \
#                     degrees(angles[0]), degrees(angles[1]), degrees(angles[2])
#
#             # pos_world_aux = np.ones([4, 1])
#             # pos_world_aux[:3, -1] = db.flip_x((m_img[0, -1], m_img[1, -1], m_img[2, -1]))[:3]
#             # pos_world = np.linalg.inv(affine) @ pos_world_aux
#             # seed_aux = pos_world.reshape([1, 4])[0, :3]
#             # seed = seed_aux[np.newaxis, :]
#             #
#             # self.tracts = dtr.compute_tracts(tracker, seed, affine_vtk, True)
#
#             # wx.CallAfter(Publisher.sendMessage, 'Co-registered points', arg=m_img, position=coord)
#             wx.CallAfter(Publisher.sendMessage, 'Update cross position', arg=m_img, position=coord)
#
#             # TODO: Optimize the value of sleep for each tracking device.
#             sleep(3.175)
#
#             if self._pause_:
#                 return
#
#
# class CoregistrationDynamic_old(threading.Thread):
#     """
#     Thread to update the coordinates with the fiducial points
#     co-registration method while the Navigation Button is pressed.
#     Sleep function in run method is used to avoid blocking GUI and
#     for better real-time navigation
#     """
#
#     def __init__(self, bases, nav_id, trck_info):
#         threading.Thread.__init__(self)
#         self.bases = bases
#         self.nav_id = nav_id
#         self.trck_info = trck_info
#         self._pause_ = False
#         self.start()
#
#     def stop(self):
#         self._pause_ = True
#
#     def run(self):
#         m_inv = self.bases[0]
#         n = self.bases[1]
#         q1 = self.bases[2]
#         q2 = self.bases[3]
#         trck_init = self.trck_info[0]
#         trck_id = self.trck_info[1]
#         trck_mode = self.trck_info[2]
#
#         while self.nav_id:
#             # trck_coord, probe, reference = dco.GetCoordinates(trck_init, trck_id, trck_mode)
#             coord_raw = dco.GetCoordinates(trck_init, trck_id, trck_mode)
#
#             trck_coord = dco.dynamic_reference(coord_raw[0, :], coord_raw[1, :])
#
#             trck_xyz = mat([[trck_coord[0]], [trck_coord[1]], [trck_coord[2]]])
#             img = q1 + (m_inv * n) * (trck_xyz - q2)
#
#             coord = (float(img[0]), float(img[1]), float(img[2]), trck_coord[3],
#                      trck_coord[4], trck_coord[5])
#             angles = coord_raw[0, 3:6]
#
#             # Tried several combinations and different locations to send the messages,
#             # however only this one does not block the GUI during navigation.
#             wx.CallAfter(Publisher.sendMessage, 'Co-registered points', arg=None, position=coord)
#             wx.CallAfter(Publisher.sendMessage, 'Set camera in volume', coord)
#             wx.CallAfter(Publisher.sendMessage, 'Update tracker angles', angles)
#
#             # TODO: Optimize the value of sleep for each tracking device.
#             # Debug tracker is not working with 0.175 so changed to 0.2
#             # However, 0.2 is too low update frequency ~5 Hz. Need optimization URGENTLY.
#             # sleep(.3)
#             sleep(0.175)
#
#             if self._pause_:
#                 return
#
#
# class CoregistrationObjectStatic(threading.Thread):
#     """
#     Thread to update the coordinates with the fiducial points
#     co-registration method while the Navigation Button is pressed.
#     Sleep function in run method is used to avoid blocking GUI and
#     for better real-time navigation
#     """
#
#     def __init__(self, coreg_data, nav_id, trck_info):
#         threading.Thread.__init__(self)
#         self.coreg_data = coreg_data
#         self.nav_id = nav_id
#         self.trck_info = trck_info
#         self._pause_ = False
#         self.start()
#
#     def stop(self):
#         self._pause_ = True
#
#     def run(self):
#         # m_change = self.coreg_data[0]
#         # t_obj_raw = self.coreg_data[1]
#         # s0_raw = self.coreg_data[2]
#         # r_s0_raw = self.coreg_data[3]
#         # s0_dyn = self.coreg_data[4]
#         # m_obj_raw = self.coreg_data[5]
#         # r_obj_img = self.coreg_data[6]
#         # obj_ref_mode = self.coreg_data[7]
#         #
#         # trck_init = self.trck_info[0]
#         # trck_id = self.trck_info[1]
#         # trck_mode = self.trck_info[2]
#
#         m_change, obj_ref_mode, t_obj_raw, s0_raw, r_s0_raw, s0_dyn, m_obj_raw, r_obj_img = self.coreg_data
#         trck_init, trck_id, trck_mode = self.trck_info
#
#         while self.nav_id:
#             coord_raw = dco.GetCoordinates(trck_init, trck_id, trck_mode)
#
#             as1, bs1, gs1 = radians(coord_raw[obj_ref_mode, 3:])
#             r_probe = asmatrix(tr.euler_matrix(as1, bs1, gs1, 'rzyx'))
#             t_probe_raw = asmatrix(tr.translation_matrix(coord_raw[obj_ref_mode, :3]))
#             t_offset_aux = r_s0_raw.I * r_probe * t_obj_raw
#             t_offset = asmatrix(identity(4))
#             t_offset[:, -1] = t_offset_aux[:, -1]
#             t_probe = s0_raw * t_offset * s0_raw.I * t_probe_raw
#             m_probe = asmatrix(tr.concatenate_matrices(t_probe, r_probe))
#
#             m_probe[2, -1] = -m_probe[2, -1]
#
#             m_img = m_change * m_probe
#             r_obj = r_obj_img * m_obj_raw.I * s0_dyn.I * m_probe * m_obj_raw
#
#             m_img[:3, :3] = r_obj[:3, :3]
#
#             scale, shear, angles, trans, persp = tr.decompose_matrix(m_img)
#
#             coord = m_img[0, -1], m_img[1, -1], m_img[2, -1], \
#                     degrees(angles[0]), degrees(angles[1]), degrees(angles[2])
#
#             wx.CallAfter(Publisher.sendMessage, 'Co-registered points', arg=m_img, position=coord)
#             wx.CallAfter(Publisher.sendMessage, 'Update object matrix', m_img=m_img, coord=coord)
#
#             # TODO: Optimize the value of sleep for each tracking device.
#             sleep(0.175)
#
#             # Debug tracker is not working with 0.175 so changed to 0.2
#             # However, 0.2 is too low update frequency ~5 Hz. Need optimization URGENTLY.
#             # sleep(.3)
#
#             # partially working for translate and offset,
#             # but offset is kept always in same axis, have to fix for rotation
#             # M_dyn = M_reference.I * T_stylus
#             # M_dyn[2, -1] = -M_dyn[2, -1]
#             # M_dyn_ch = M_change * M_dyn
#             # ddd = M_dyn_ch[0, -1], M_dyn_ch[1, -1], M_dyn_ch[2, -1]
#             # M_dyn_ch[:3, -1] = asmatrix(db.flip_x_m(ddd)).reshape([3, 1])
#             # M_final = S0 * M_obj_trans_0 * S0.I * M_dyn_ch
#
#             # this works for static reference object rotation
#             # R_dyn = M_vtk * M_obj_rot_raw.I * S0_rot_raw.I * R_stylus * M_obj_rot_raw
#             # this works for dynamic reference in rotation but not in translation
#             # R_dyn = M_vtk * M_obj_rot_raw.I * S0_rot_dyn.I * R_reference.I * R_stylus * M_obj_rot_raw
#
#             if self._pause_:
#                 return
#
#
# class CoregistrationObjectDynamic(threading.Thread):
#     """
#     Thread to update the coordinates with the fiducial points
#     co-registration method while the Navigation Button is pressed.
#     Sleep function in run method is used to avoid blocking GUI and
#     for better real-time navigation
#     """
#
#     def __init__(self, coreg_data, nav_id, trck_info, tracts_info):
#         threading.Thread.__init__(self)
#         self.coreg_data = coreg_data
#         self.nav_id = nav_id
#         self.trck_info = trck_info
#         # self.tracts_info = tracts_info
#         # self.tracts = None
#         self._pause_ = False
#         self.start()
#
#     def stop(self):
#         # self.tracts.stop()
#         self._pause_ = True
#
#     def run(self):
#
#         m_change, obj_ref_mode, t_obj_raw, s0_raw, r_s0_raw, s0_dyn, m_obj_raw, r_obj_img = self.coreg_data
#         trck_init, trck_id, trck_mode = self.trck_info
#         # seed, tracker, affine, affine_vtk = self.tracts_info
#
#         while self.nav_id:
#             coord_raw = dco.GetCoordinates(trck_init, trck_id, trck_mode)
#
#             as1, bs1, gs1 = radians(coord_raw[obj_ref_mode, 3:])
#             r_probe = asmatrix(tr.euler_matrix(as1, bs1, gs1, 'rzyx'))
#             t_probe_raw = asmatrix(tr.translation_matrix(coord_raw[obj_ref_mode, :3]))
#             t_offset_aux = r_s0_raw.I * r_probe * t_obj_raw
#             t_offset = asmatrix(identity(4))
#             t_offset[:, -1] = t_offset_aux[:, -1]
#             t_probe = s0_raw * t_offset * s0_raw.I * t_probe_raw
#             m_probe = asmatrix(tr.concatenate_matrices(t_probe, r_probe))
#
#             a, b, g = radians(coord_raw[1, 3:])
#             r_ref = tr.euler_matrix(a, b, g, 'rzyx')
#             t_ref = tr.translation_matrix(coord_raw[1, :3])
#             m_ref = asmatrix(tr.concatenate_matrices(t_ref, r_ref))
#
#             m_dyn = m_ref.I * m_probe
#             m_dyn[2, -1] = -m_dyn[2, -1]
#
#             m_img = m_change * m_dyn
#             r_obj = r_obj_img * m_obj_raw.I * s0_dyn.I * m_dyn * m_obj_raw
#
#             m_img[:3, :3] = r_obj[:3, :3]
#
#             scale, shear, angles, trans, persp = tr.decompose_matrix(m_img)
#
#             coord = m_img[0, -1], m_img[1, -1], m_img[2, -1],\
#                     degrees(angles[0]), degrees(angles[1]), degrees(angles[2])
#
#             # norm_vec = m_img[:3, 2].reshape([1, 3]).tolist()
#             # p0 = m_img[:3, -1].reshape([1, 3]).tolist()
#             # p2 = [x - 30 * y for x, y in zip(p0[0], norm_vec[0])]
#             # m_tract = m_img.copy()
#             # m_tract[:3, -1] = np.reshape(np.asarray(p2)[np.newaxis, :], [3, 1])
#
#             # pos_world_aux = np.ones([4, 1])
#             # pos_world_aux[:3, -1] = db.flip_x((p2[0], p2[1], p2[2]))[:3]
#             # pos_world = np.linalg.inv(affine) @ pos_world_aux
#             # seed_aux = pos_world.reshape([1, 4])[0, :3]
#             # seed = seed_aux[np.newaxis, :]
#
#             # self.tracts = dtr.compute_tracts(tracker, seed, affine_vtk, True)
#
#             # wx.CallAfter(Publisher.sendMessage, 'Co-registered points', arg=m_img, position=coord)
#             wx.CallAfter(Publisher.sendMessage, 'Update cross position', arg=m_img, position=coord)
#             wx.CallAfter(Publisher.sendMessage, 'Update object matrix', m_img=m_img, coord=coord)
#
#             # TODO: Optimize the value of sleep for each tracking device.
#             #sleep(2.175)
#             sleep(0.175)
#
#             # Debug tracker is not working with 0.175 so changed to 0.2
#             # However, 0.2 is too low update frequency ~5 Hz. Need optimization URGENTLY.
#             # sleep(.3)
#
#             # partially working for translate and offset,
#             # but offset is kept always in same axis, have to fix for rotation
#             # M_dyn = M_reference.I * T_stylus
#             # M_dyn[2, -1] = -M_dyn[2, -1]
#             # M_dyn_ch = M_change * M_dyn
#             # ddd = M_dyn_ch[0, -1], M_dyn_ch[1, -1], M_dyn_ch[2, -1]
#             # M_dyn_ch[:3, -1] = asmatrix(db.flip_x_m(ddd)).reshape([3, 1])
#             # M_final = S0 * M_obj_trans_0 * S0.I * M_dyn_ch
#
#             # this works for static reference object rotation
#             # R_dyn = M_vtk * M_obj_rot_raw.I * S0_rot_raw.I * R_stylus * M_obj_rot_raw
#             # this works for dynamic reference in rotation but not in translation
#             # R_dyn = M_vtk * M_obj_rot_raw.I * S0_rot_dyn.I * R_reference.I * R_stylus * M_obj_rot_raw
#
#             if self._pause_:
#                 return
#
#
# def corregistrate_object(inp, coord_raw):
#     m_change, obj_ref_mode, t_obj_raw, s0_raw, r_s0_raw, s0_dyn, m_obj_raw, r_obj_img = inp
#     as1, bs1, gs1 = radians(coord_raw[obj_ref_mode, 3:])
#     r_probe = tr.euler_matrix(as1, bs1, gs1, 'rzyx')
#     t_probe_raw = tr.translation_matrix(coord_raw[obj_ref_mode, :3])
#     t_offset_aux = np.linalg.inv(r_s0_raw) @ r_probe @ t_obj_raw
#     t_offset = identity(4)
#     t_offset[:, -1] = t_offset_aux[:, -1]
#     t_probe = s0_raw @ t_offset @ np.linalg.inv(s0_raw) @ t_probe_raw
#     m_probe = tr.concatenate_matrices(t_probe, r_probe)
#
#     a, b, g = radians(coord_raw[1, 3:])
#     r_ref = tr.euler_matrix(a, b, g, 'rzyx')
#     t_ref = tr.translation_matrix(coord_raw[1, :3])
#     m_ref = tr.concatenate_matrices(t_ref, r_ref)
#
#     m_dyn = np.linalg.inv(m_ref) @ m_probe
#     m_dyn[2, -1] = -m_dyn[2, -1]
#
#     m_img = m_change @ m_dyn
#     r_obj = r_obj_img @ np.linalg.inv(m_obj_raw) @ np.linalg.inv(s0_dyn) @ m_dyn @ m_obj_raw
#
#     m_img[:3, :3] = r_obj[:3, :3]
#
#     scale, shear, angles, trans, persp = tr.decompose_matrix(m_img)
#
#     coord = m_img[0, -1], m_img[1, -1], m_img[2, -1], \
#             degrees(angles[0]), degrees(angles[1]), degrees(angles[2])
#
#     return coord, m_img
<|MERGE_RESOLUTION|>--- conflicted
+++ resolved
@@ -26,8 +26,6 @@
 import invesalius.data.transformations as tr
 import invesalius.data.bases as bases
 
-
-from pubsub import pub as Publisher
 
 # TODO: Replace the use of degrees by radians in every part of the navigation pipeline
 
@@ -58,8 +56,6 @@
     t_probe = s0_raw @ t_offset @ np.linalg.inv(s0_raw) @ t_probe_raw
     m_probe = tr.concatenate_matrices(t_probe, r_probe)
 
-    Publisher.sendMessage('Update object marker to center', s0_raw=s0_raw, t_offset=t_offset)
-
     return m_probe
 
 
@@ -80,8 +76,6 @@
     m_ref = tr.concatenate_matrices(t_ref, r_ref)
 
     m_dyn = np.linalg.inv(m_ref) @ m_probe
-    Publisher.sendMessage('Update ref matrix', m_ref=m_ref)
-
     return m_dyn
 
 
@@ -106,6 +100,7 @@
     r_obj = r_obj_img @ np.linalg.inv(m_obj_raw) @ np.linalg.inv(s0_dyn) @ m_probe_ref @ m_obj_raw
     m_img[:3, :3] = r_obj[:3, :3]
     return m_img
+
 
 def corregistrate_object_dynamic(inp, coord_raw, ref_mode_id, icp):
 
@@ -154,7 +149,6 @@
     if ref_mode_id:
         m_ref = compute_marker_transformation(coord_raw, 1)
         m_probe_ref = np.linalg.inv(m_ref) @ m_probe
-        Publisher.sendMessage('Update ref matrix', m_ref=m_ref)
     else:
         m_probe_ref = m_probe
 
@@ -176,11 +170,7 @@
 
 
 class CoordinateCorregistrate(threading.Thread):
-<<<<<<< HEAD
     def __init__(self, ref_mode_id, trck_info, coreg_data, view_tracts, process_tracker, queues, event, sle):
-=======
-    def __init__(self, ref_mode_id, trck_info, coreg_data, view_tracts, queues, event, sle):
->>>>>>> 0c6fcf01
         threading.Thread.__init__(self, name='CoordCoregObject')
         self.ref_mode_id = ref_mode_id
         self.trck_info = trck_info
@@ -191,10 +181,7 @@
         self.event = event
         self.sle = sle
         self.icp_queue = queues[2]
-<<<<<<< HEAD
         self.robottarget_queue = queues[3]
-=======
->>>>>>> 0c6fcf01
         self.icp = None
         self.m_icp = None
         self.robot_tracker_flag = None
