--- conflicted
+++ resolved
@@ -8,10 +8,6 @@
 import invesalius.data.slice_ as sl
 from invesalius.data.converters import to_vtk
 import invesalius.data.vtk_utils as vtk_utils
-<<<<<<< HEAD
-
-=======
->>>>>>> e647034a
 
 class Brain:
     def __init__(self, n_peels, window_width, window_level, affine, inv_proj):
