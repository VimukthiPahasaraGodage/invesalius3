#--------------------------------------------------------------------------
# Software:     InVesalius - Software de Reconstrucao 3D de Imagens Medicas
# Copyright:    (C) 2001  Centro de Pesquisas Renato Archer
# Homepage:     http://www.softwarepublico.gov.br
# Contact:      invesalius@cti.gov.br
# License:      GNU - GPL 2 (LICENSE.txt/LICENCA.txt)
#--------------------------------------------------------------------------
#    Este programa e software livre; voce pode redistribui-lo e/ou
#    modifica-lo sob os termos da Licenca Publica Geral GNU, conforme
#    publicada pela Free Software Foundation; de acordo com a versao 2
#    da Licenca.
#
#    Este programa eh distribuido na expectativa de ser util, mas SEM
#    QUALQUER GARANTIA; sem mesmo a garantia implicita de
#    COMERCIALIZACAO ou de ADEQUACAO A QUALQUER PROPOSITO EM
#    PARTICULAR. Consulte a Licenca Publica Geral GNU para obter mais
#    detalhes.
#--------------------------------------------------------------------------

import dataclasses
from functools import partial
import itertools
<<<<<<< HEAD
import csv
import queue
=======
>>>>>>> 9460b9cd
import time
import threading

import nibabel as nb
import numpy as np
try:
    import Trekker
    has_trekker = True
except ImportError:
    has_trekker = False
try:
    import invesalius.data.elfin as elfin
    import invesalius.data.elfin_robot as elfin_process
    has_robot = True
except ImportError:
    has_robot = False

import wx

try:
    import wx.lib.agw.foldpanelbar as fpb
except ImportError:
    import wx.lib.foldpanelbar as fpb

import wx.lib.colourselect as csel
import wx.lib.masked.numctrl
from invesalius.pubsub import pub as Publisher
from time import sleep

import invesalius.constants as const

if has_trekker:
    import invesalius.data.brainmesh_handler as brain

import invesalius.data.imagedata_utils as imagedata_utils
import invesalius.data.slice_ as sl
import invesalius.data.tractography as dti
import invesalius.data.record_coords as rec
import invesalius.data.vtk_utils as vtk_utils
import invesalius.gui.dialogs as dlg
import invesalius.project as prj
from invesalius import utils
from invesalius.gui import utils as gui_utils
from invesalius.navigation.icp import ICP
from invesalius.navigation.navigation import Navigation
from invesalius.navigation.tracker import Tracker
from invesalius.navigation.robot import Robot
import invesalius.data.transformations as tr

HAS_PEDAL_CONNECTION = True
try:
    from invesalius.net.pedal_connection import PedalConnection
except ImportError:
    HAS_PEDAL_CONNECTION = False

BTN_NEW = wx.NewId()
BTN_IMPORT_LOCAL = wx.NewId()


class TaskPanel(wx.Panel):
    def __init__(self, parent):
        wx.Panel.__init__(self, parent)

        inner_panel = InnerTaskPanel(self)

        sizer = wx.BoxSizer(wx.HORIZONTAL)
        sizer.Add(inner_panel, 1, wx.EXPAND|wx.GROW|wx.BOTTOM|wx.RIGHT |
                  wx.LEFT, 7)
        sizer.Fit(self)

        self.SetSizer(sizer)
        self.Update()
        self.SetAutoLayout(1)


class InnerTaskPanel(wx.Panel):
    def __init__(self, parent):
        wx.Panel.__init__(self, parent)
        default_colour = self.GetBackgroundColour()
        background_colour = wx.Colour(255,255,255)
        self.SetBackgroundColour(background_colour)

        txt_nav = wx.StaticText(self, -1, _('Select fiducials and navigate'),
                                size=wx.Size(90, 20))
        txt_nav.SetFont(wx.Font(9, wx.DEFAULT, wx.NORMAL, wx.BOLD))

        # Create horizontal sizer to represent lines in the panel
        txt_sizer = wx.BoxSizer(wx.HORIZONTAL)
        txt_sizer.Add(txt_nav, 1, wx.EXPAND|wx.GROW, 5)

        # Fold panel which contains navigation configurations
        fold_panel = FoldPanel(self)
        fold_panel.SetBackgroundColour(default_colour)

        # Add line sizer into main sizer
        main_sizer = wx.BoxSizer(wx.VERTICAL)
        main_sizer.Add(txt_sizer, 0, wx.GROW|wx.EXPAND|wx.LEFT|wx.RIGHT, 5)
        main_sizer.Add(fold_panel, 1, wx.GROW|wx.EXPAND|wx.LEFT|wx.RIGHT, 5)
        main_sizer.AddSpacer(5)
        main_sizer.Fit(self)

        self.SetSizerAndFit(main_sizer)
        self.Update()
        self.SetAutoLayout(1)

        self.sizer = main_sizer


class FoldPanel(wx.Panel):
    def __init__(self, parent):
        wx.Panel.__init__(self, parent)

        inner_panel = InnerFoldPanel(self)

        sizer = wx.BoxSizer(wx.VERTICAL)
        sizer.Add(inner_panel, 0, wx.EXPAND|wx.GROW)
        sizer.Fit(self)

        self.SetSizerAndFit(sizer)
        self.Update()
        self.SetAutoLayout(1)


class InnerFoldPanel(wx.Panel):
    def __init__(self, parent):
        wx.Panel.__init__(self, parent)
        try:
            default_colour = wx.SystemSettings.GetColour(wx.SYS_COLOUR_MENUBAR)
        except AttributeError:
            default_colour = wx.SystemSettings_GetColour(wx.SYS_COLOUR_MENUBAR)
        self.SetBackgroundColour(default_colour)

        self.__bind_events()
        # Fold panel and its style settings
        # FIXME: If we dont insert a value in size or if we set wx.DefaultSize,
        # the fold_panel doesnt show. This means that, for some reason, Sizer
        # is not working properly in this panel. It might be on some child or
        # parent panel. Perhaps we need to insert the item into the sizer also...
        # Study this.

        fold_panel = fpb.FoldPanelBar(self, -1, wx.DefaultPosition,
                                      (10, 310), 0, fpb.FPB_SINGLE_FOLD)

        # Initialize Tracker and PedalConnection objects here so that they are available to several panels.
        #
        tracker = Tracker()
        pedal_connection = PedalConnection() if HAS_PEDAL_CONNECTION else None

        # Fold panel style
        style = fpb.CaptionBarStyle()
        style.SetCaptionStyle(fpb.CAPTIONBAR_GRADIENT_V)
        style.SetFirstColour(default_colour)
        style.SetSecondColour(default_colour)

        # Fold 1 - Navigation panel
        item = fold_panel.AddFoldPanel(_("Neuronavigation"), collapsed=True)
        ntw = NeuronavigationPanel(item, tracker, pedal_connection)

        fold_panel.ApplyCaptionStyle(item, style)
        fold_panel.AddFoldPanelWindow(item, ntw, spacing=0,
                                      leftSpacing=0, rightSpacing=0)
        fold_panel.Expand(fold_panel.GetFoldPanel(0))

        # Fold 2 - Object registration panel
        item = fold_panel.AddFoldPanel(_("Object registration"), collapsed=True)
        otw = ObjectRegistrationPanel(item, tracker, pedal_connection)

        fold_panel.ApplyCaptionStyle(item, style)
        fold_panel.AddFoldPanelWindow(item, otw, spacing=0,
                                      leftSpacing=0, rightSpacing=0)

        # Fold 3 - Markers panel
        item = fold_panel.AddFoldPanel(_("Markers"), collapsed=True)
        mtw = MarkersPanel(item, tracker)

        fold_panel.ApplyCaptionStyle(item, style)
        fold_panel.AddFoldPanelWindow(item, mtw, spacing= 0,
                                      leftSpacing=0, rightSpacing=0)

        # Fold 4 - Tractography panel
        if has_trekker:
            item = fold_panel.AddFoldPanel(_("Tractography"), collapsed=True)
            otw = TractographyPanel(item)

            fold_panel.ApplyCaptionStyle(item, style)
            fold_panel.AddFoldPanelWindow(item, otw, spacing=0,
                                          leftSpacing=0, rightSpacing=0)

        # Fold 5 - DBS
        self.dbs_item = fold_panel.AddFoldPanel(_("Deep Brain Stimulation"), collapsed=True)
        dtw = DbsPanel(self.dbs_item) #Atribuir nova var, criar panel

        fold_panel.ApplyCaptionStyle(self.dbs_item, style)
        fold_panel.AddFoldPanelWindow(self.dbs_item, dtw, spacing= 0,
                                      leftSpacing=0, rightSpacing=0)
        self.dbs_item.Hide()

        # Fold 6 - Sessions
        item = fold_panel.AddFoldPanel(_("Sessions"), collapsed=False)
        stw = SessionPanel(item)
        fold_panel.ApplyCaptionStyle(item, style)
        fold_panel.AddFoldPanelWindow(item, stw, spacing= 0,
                                      leftSpacing=0, rightSpacing=0)

        # Check box for camera update in volume rendering during navigation
        tooltip = wx.ToolTip(_("Update camera in volume"))
        checkcamera = wx.CheckBox(self, -1, _('Vol. camera'))
        checkcamera.SetToolTip(tooltip)
        checkcamera.SetValue(const.CAM_MODE)
        checkcamera.Bind(wx.EVT_CHECKBOX, self.OnVolumeCamera)
        self.checkcamera = checkcamera

        # Check box to create markers from serial port
        tooltip = wx.ToolTip(_("Enable serial port communication for creating markers"))
        checkbox_serial_port = wx.CheckBox(self, -1, _('Serial port'))
        checkbox_serial_port.SetToolTip(tooltip)
        checkbox_serial_port.SetValue(False)
        checkbox_serial_port.Bind(wx.EVT_CHECKBOX, partial(self.OnEnableSerialPort, ctrl=checkbox_serial_port))
        self.checkbox_serial_port = checkbox_serial_port

        # Check box for object position and orientation update in volume rendering during navigation
        tooltip = wx.ToolTip(_("Show and track TMS coil"))
        checkobj = wx.CheckBox(self, -1, _('Show coil'))
        checkobj.SetToolTip(tooltip)
        checkobj.SetValue(False)
        checkobj.Disable()
        checkobj.Bind(wx.EVT_CHECKBOX, self.OnShowObject)
        self.checkobj = checkobj

        #  if sys.platform != 'win32':
        self.checkcamera.SetWindowVariant(wx.WINDOW_VARIANT_SMALL)
        checkbox_serial_port.SetWindowVariant(wx.WINDOW_VARIANT_SMALL)
        checkobj.SetWindowVariant(wx.WINDOW_VARIANT_SMALL)

        line_sizer = wx.BoxSizer(wx.HORIZONTAL)
        line_sizer.Add(checkcamera, 0, wx.ALIGN_LEFT | wx.RIGHT | wx.LEFT, 5)
        line_sizer.Add(checkbox_serial_port, 0, wx.ALIGN_CENTER)
        line_sizer.Add(checkobj, 0, wx.RIGHT | wx.LEFT, 5)
        line_sizer.Fit(self)

        # Panel sizer to expand fold panel
        sizer = wx.BoxSizer(wx.VERTICAL)
        sizer.Add(fold_panel, 0, wx.GROW|wx.EXPAND)
        sizer.Add(line_sizer, 1, wx.GROW | wx.EXPAND)
        sizer.Fit(self)

        self.track_obj = False

        self.SetSizer(sizer)
        self.Update()
        self.SetAutoLayout(1)
        
    def __bind_events(self):
        Publisher.subscribe(self.OnCheckStatus, 'Navigation status')
        Publisher.subscribe(self.OnShowObject, 'Update track object state')
        Publisher.subscribe(self.OnVolumeCamera, 'Change camera checkbox')
        Publisher.subscribe(self.OnShowDbs, "Active dbs folder")
        Publisher.subscribe(self.OnHideDbs, "Deactive dbs folder")

    def OnShowDbs(self):
        self.dbs_item.Show()

    def OnHideDbs(self):
        self.dbs_item.Hide()

    def OnCheckStatus(self, nav_status, vis_status):
        if nav_status:
            self.checkbox_serial_port.Enable(False)
            self.checkobj.Enable(False)
        else:
            self.checkbox_serial_port.Enable(True)
            if self.track_obj:
                self.checkobj.Enable(True)

    def OnEnableSerialPort(self, evt, ctrl):
        com_port = None
        if ctrl.GetValue():
            from wx import ID_OK
            dlg_port = dlg.SetCOMport()
            if dlg_port.ShowModal() == ID_OK:
                com_port = dlg_port.GetValue()

        Publisher.sendMessage('Update serial port', serial_port=com_port)

    def OnShowObject(self, evt=None, flag=None, obj_name=None, polydata=None, use_default_object=True):
        if not evt:
            if flag:
                self.checkobj.Enable(True)
                self.checkobj.SetValue(True)
                self.track_obj = True
                Publisher.sendMessage('Status target button', status=True)
            else:
                self.checkobj.Enable(False)
                self.checkobj.SetValue(False)
                self.track_obj = False
                Publisher.sendMessage('Status target button', status=False)

        Publisher.sendMessage('Update show object state', state=self.checkobj.GetValue())

    def OnVolumeCamera(self, evt=None, status=None):
        if not evt:
            self.checkcamera.SetValue(status)
        Publisher.sendMessage('Update volume camera state', camera_state=self.checkcamera.GetValue())


class NeuronavigationPanel(wx.Panel):
    def __init__(self, parent, tracker, pedal_connection):
        wx.Panel.__init__(self, parent)
        try:
            default_colour = wx.SystemSettings.GetColour(wx.SYS_COLOUR_MENUBAR)
        except AttributeError:
            default_colour = wx.SystemSettings_GetColour(wx.SYS_COLOUR_MENUBAR)
        self.SetBackgroundColour(default_colour)

        self.SetAutoLayout(1)

        self.__bind_events()

        # Initialize global variables
        self.pedal_connection = pedal_connection
        self.navigation = Navigation(
            pedal_connection=pedal_connection,
        )
        self.icp = ICP()
        self.tracker = tracker
        self.robot = Robot(tracker)

        self.nav_status = False
        self.tracker_fiducial_being_set = None
        self.current_coord = 0, 0, 0

        # Initialize list of buttons and numctrls for wx objects
        self.btns_set_fiducial = [None, None, None, None, None, None]
        self.numctrls_fiducial = [[], [], [], [], [], []]

        # ComboBox for spatial tracker device selection
        tracker_options = [_("Select tracker:")] + self.tracker.get_trackers()
        select_tracker_elem = wx.ComboBox(self, -1, "", size=(145, -1),
                                          choices=tracker_options, style=wx.CB_DROPDOWN|wx.CB_READONLY)

        tooltip = wx.ToolTip(_("Choose the tracking device"))
        select_tracker_elem.SetToolTip(tooltip)

        select_tracker_elem.SetSelection(const.DEFAULT_TRACKER)
        select_tracker_elem.Bind(wx.EVT_COMBOBOX, partial(self.OnChooseTracker, ctrl=select_tracker_elem))
        self.select_tracker_elem = select_tracker_elem

        # ComboBox for tracker reference mode
        tooltip = wx.ToolTip(_("Choose the navigation reference mode"))
        choice_ref = wx.ComboBox(self, -1, "",
                                 choices=const.REF_MODE, style=wx.CB_DROPDOWN|wx.CB_READONLY)
        choice_ref.SetSelection(const.DEFAULT_REF_MODE)
        choice_ref.SetToolTip(tooltip)
        choice_ref.Bind(wx.EVT_COMBOBOX, partial(self.OnChooseReferenceMode, ctrl=select_tracker_elem))
        self.choice_ref = choice_ref

        # Toggle buttons for image fiducials
        for n, fiducial in enumerate(const.IMAGE_FIDUCIALS):
            button_id = fiducial['button_id']
            label = fiducial['label']
            tip = fiducial['tip']

            ctrl = wx.ToggleButton(self, button_id, label=label)
            ctrl.SetMinSize((gui_utils.calc_width_needed(ctrl, 3), -1))
            ctrl.SetToolTip(wx.ToolTip(tip))
            ctrl.Bind(wx.EVT_TOGGLEBUTTON, partial(self.OnImageFiducials, n))

            self.btns_set_fiducial[n] = ctrl

        # Push buttons for tracker fiducials
        for n, fiducial in enumerate(const.TRACKER_FIDUCIALS):
            button_id = fiducial['button_id']
            label = fiducial['label']
            tip = fiducial['tip']

            ctrl = wx.ToggleButton(self, button_id, label=label)
            ctrl.SetMinSize((gui_utils.calc_width_needed(ctrl, 3), -1))
            ctrl.SetToolTip(wx.ToolTip(tip))
            ctrl.Bind(wx.EVT_TOGGLEBUTTON, partial(self.OnTrackerFiducials, n, ctrl=ctrl))

            self.btns_set_fiducial[n + 3] = ctrl

        # TODO: Find a better allignment between FRE, text and navigate button
        txt_fre = wx.StaticText(self, -1, _('FRE:'))
        txt_icp = wx.StaticText(self, -1, _('Refine:'))

        if pedal_connection is not None and pedal_connection.in_use:
            txt_pedal_pressed = wx.StaticText(self, -1, _('Pedal pressed:'))
        else:
            txt_pedal_pressed = None

        # Fiducial registration error text box
        tooltip = wx.ToolTip(_("Fiducial registration error"))
        txtctrl_fre = wx.TextCtrl(self, value="", size=wx.Size(60, -1), style=wx.TE_CENTRE)
        txtctrl_fre.SetFont(wx.Font(9, wx.DEFAULT, wx.NORMAL, wx.BOLD))
        txtctrl_fre.SetBackgroundColour('WHITE')
        txtctrl_fre.SetEditable(0)
        txtctrl_fre.SetToolTip(tooltip)
        self.txtctrl_fre = txtctrl_fre

        # Toggle button for neuronavigation
        tooltip = wx.ToolTip(_("Start navigation"))
        btn_nav = wx.ToggleButton(self, -1, _("Navigate"), size=wx.Size(80, -1))
        btn_nav.SetToolTip(tooltip)
        btn_nav.Bind(wx.EVT_TOGGLEBUTTON, partial(self.OnNavigate, btn_nav=btn_nav))

        tooltip = wx.ToolTip(_(u"Refine the coregistration"))
        checkbox_icp = wx.CheckBox(self, -1, _(' '))
        checkbox_icp.SetValue(False)
        checkbox_icp.Enable(False)
        checkbox_icp.Bind(wx.EVT_CHECKBOX, partial(self.OnCheckboxICP, ctrl=checkbox_icp))
        checkbox_icp.SetToolTip(tooltip)
        self.checkbox_icp = checkbox_icp

        # An indicator for pedal trigger
        if pedal_connection is not None and pedal_connection.in_use:
            tooltip = wx.ToolTip(_(u"Is the pedal pressed"))
            checkbox_pedal_pressed = wx.CheckBox(self, -1, _(' '))
            checkbox_pedal_pressed.SetValue(False)
            checkbox_pedal_pressed.Enable(False)
            checkbox_pedal_pressed.SetToolTip(tooltip)

            pedal_connection.add_callback(name='gui', callback=checkbox_pedal_pressed.SetValue)

            self.checkbox_pedal_pressed = checkbox_pedal_pressed
        else:
            self.checkbox_pedal_pressed = None

        # Image and tracker coordinates number controls
        for m in range(len(self.btns_set_fiducial)):
            for n in range(3):
                self.numctrls_fiducial[m].append(
                    wx.lib.masked.numctrl.NumCtrl(parent=self, integerWidth=4, fractionWidth=1))

        # Sizer to group all GUI objects
        choice_sizer = wx.FlexGridSizer(rows=1, cols=2, hgap=5, vgap=5)
        choice_sizer.AddMany([(select_tracker_elem, wx.LEFT),
                              (choice_ref, wx.RIGHT)])

        coord_sizer = wx.GridBagSizer(hgap=5, vgap=5)

        for m in range(len(self.btns_set_fiducial)):
            coord_sizer.Add(self.btns_set_fiducial[m], pos=wx.GBPosition(m, 0))
            for n in range(3):
                coord_sizer.Add(self.numctrls_fiducial[m][n], pos=wx.GBPosition(m, n+1))
                if m in range(1, 6):
                    self.numctrls_fiducial[m][n].SetEditable(False)

        nav_sizer = wx.FlexGridSizer(rows=1, cols=5, hgap=5, vgap=5)
        nav_sizer.AddMany([(txt_fre, 0, wx.ALIGN_CENTER_HORIZONTAL | wx.ALIGN_CENTER_VERTICAL),
                           (txtctrl_fre, 0, wx.ALIGN_CENTER_HORIZONTAL | wx.ALIGN_CENTER_VERTICAL),
                           (btn_nav, 0, wx.ALIGN_CENTER_HORIZONTAL | wx.ALIGN_CENTER_VERTICAL),
                           (txt_icp, 0, wx.ALIGN_CENTER_HORIZONTAL | wx.ALIGN_CENTER_VERTICAL),
                           (checkbox_icp, 0, wx.ALIGN_CENTER_HORIZONTAL | wx.ALIGN_CENTER_VERTICAL)])

        pedal_sizer = wx.FlexGridSizer(rows=1, cols=2, hgap=5, vgap=5)
        if HAS_PEDAL_CONNECTION and pedal_connection.in_use:
            pedal_sizer.AddMany([(txt_pedal_pressed, 0, wx.ALIGN_CENTER_HORIZONTAL | wx.ALIGN_CENTER_VERTICAL),
                                (checkbox_pedal_pressed, 0, wx.ALIGN_CENTER_HORIZONTAL | wx.ALIGN_CENTER_VERTICAL)])

        group_sizer = wx.FlexGridSizer(rows=10, cols=1, hgap=5, vgap=5)
        group_sizer.AddGrowableCol(0, 1)
        group_sizer.AddGrowableRow(0, 1)
        group_sizer.AddGrowableRow(1, 1)
        group_sizer.AddGrowableRow(2, 1)
        group_sizer.SetFlexibleDirection(wx.BOTH)
        group_sizer.AddMany([(choice_sizer, 0, wx.ALIGN_CENTER_HORIZONTAL),
                             (coord_sizer, 0, wx.ALIGN_CENTER_HORIZONTAL),
                             (nav_sizer, 0, wx.ALIGN_CENTER_HORIZONTAL),
                             (pedal_sizer, 0, wx.ALIGN_CENTER_HORIZONTAL)])

        main_sizer = wx.BoxSizer(wx.HORIZONTAL)
        main_sizer.Add(group_sizer, 1)# wx.ALIGN_CENTER_HORIZONTAL, 10)
        self.sizer = main_sizer
        self.SetSizer(main_sizer)
        self.Fit()

    def __bind_events(self):
        Publisher.subscribe(self.LoadImageFiducials, 'Load image fiducials')
        Publisher.subscribe(self.SetImageFiducial, 'Set image fiducial')
        Publisher.subscribe(self.SetTrackerFiducial, 'Set tracker fiducial')
        Publisher.subscribe(self.UpdateSerialPort, 'Update serial port')
        Publisher.subscribe(self.UpdateTrackObjectState, 'Update track object state')
        Publisher.subscribe(self.UpdateImageCoordinates, 'Set cross focal point')
        Publisher.subscribe(self.OnDisconnectTracker, 'Disconnect tracker')
        Publisher.subscribe(self.UpdateObjectRegistration, 'Update object registration')
        Publisher.subscribe(self.OnCloseProject, 'Close project data')
        Publisher.subscribe(self.UpdateTrekkerObject, 'Update Trekker object')
        Publisher.subscribe(self.UpdateNumTracts, 'Update number of tracts')
        Publisher.subscribe(self.UpdateSeedOffset, 'Update seed offset')
        Publisher.subscribe(self.UpdateSeedRadius, 'Update seed radius')
        Publisher.subscribe(self.UpdateSleep, 'Update sleep')
        Publisher.subscribe(self.UpdateNumberThreads, 'Update number of threads')
        Publisher.subscribe(self.UpdateTractsVisualization, 'Update tracts visualization')
        Publisher.subscribe(self.UpdatePeelVisualization, 'Update peel visualization')
        Publisher.subscribe(self.EnableACT, 'Enable ACT')
        Publisher.subscribe(self.UpdateACTData, 'Update ACT data')
        Publisher.subscribe(self.UpdateNavigationStatus, 'Navigation status')
        Publisher.subscribe(self.UpdateTarget, 'Update target')
        Publisher.subscribe(self.OnStartNavigation, 'Start navigation')
        Publisher.subscribe(self.OnStopNavigation, 'Stop navigation')

    def LoadImageFiducials(self, label, coord):
        fiducial = self.GetFiducialByAttribute(const.IMAGE_FIDUCIALS, 'label', label)

        fiducial_index = fiducial['fiducial_index']
        fiducial_name = fiducial['fiducial_name']

        if self.btns_set_fiducial[fiducial_index].GetValue():
            print("Fiducial {} already set, not resetting".format(label))
            return

        Publisher.sendMessage('Set image fiducial', fiducial_name=fiducial_name, coord=coord[0:3])

        self.btns_set_fiducial[fiducial_index].SetValue(True)
        for m in [0, 1, 2]:
            self.numctrls_fiducial[fiducial_index][m].SetValue(coord[m])

    def GetFiducialByAttribute(self, fiducials, attribute_name, attribute_value):
        found = [fiducial for fiducial in fiducials if fiducial[attribute_name] == attribute_value]

        assert len(found) != 0, "No fiducial found for which {} = {}".format(attribute_name, attribute_value)
        return found[0]

    def SetImageFiducial(self, fiducial_name, coord):
        fiducial = self.GetFiducialByAttribute(const.IMAGE_FIDUCIALS, 'fiducial_name', fiducial_name)
        fiducial_index = fiducial['fiducial_index']

        self.navigation.SetImageFiducial(fiducial_index, coord)

    def SetTrackerFiducial(self, fiducial_name):
        if not self.tracker.IsTrackerInitialized():
            dlg.ShowNavigationTrackerWarning(0, 'choose')
            return

        fiducial = self.GetFiducialByAttribute(const.TRACKER_FIDUCIALS, 'fiducial_name', fiducial_name)
        fiducial_index = fiducial['fiducial_index']

        # XXX: The reference mode is fetched from navigation object, however it seems like not quite
        #      navigation-related attribute here, as the reference mode used during the fiducial registration
        #      is more concerned with the calibration than the navigation.
        #
        ref_mode_id = self.navigation.GetReferenceMode()
        self.tracker.SetTrackerFiducial(ref_mode_id, fiducial_index)

        self.ResetICP()
        self.tracker.UpdateUI(self.select_tracker_elem, self.numctrls_fiducial[3:6], self.txtctrl_fre)


    def UpdatePeelVisualization(self, data):
        self.navigation.peel_loaded = data

    def UpdateNavigationStatus(self, nav_status, vis_status):
        self.nav_status = nav_status
        if nav_status and self.icp.m_icp is not None:
            self.checkbox_icp.Enable(True)
        else:
            self.checkbox_icp.Enable(False)

    def UpdateTrekkerObject(self, data):
        # self.trk_inp = data
        self.navigation.trekker = data

    def UpdateNumTracts(self, data):
        self.navigation.n_tracts = data

    def UpdateSeedOffset(self, data):
        self.navigation.seed_offset = data

    def UpdateSeedRadius(self, data):
        self.navigation.seed_radius = data

    def UpdateSleep(self, data):
        self.navigation.UpdateSleep(data)

    def UpdateNumberThreads(self, data):
        self.navigation.n_threads = data

    def UpdateTractsVisualization(self, data):
        self.navigation.view_tracts = data

    def UpdateACTData(self, data):
        self.navigation.act_data = data

    def UpdateTarget(self, coord):
        self.navigation.target = coord

    def EnableACT(self, data):
        self.navigation.enable_act = data

    def UpdateImageCoordinates(self, position):
        # TODO: Change from world coordinates to matrix coordinates. They are better for multi software communication.
        self.current_coord = position

        for m in [0, 1, 2]:
            if not self.btns_set_fiducial[m].GetValue():
                for n in [0, 1, 2]:
                    self.numctrls_fiducial[m][n].SetValue(float(position[n]))

    def UpdateObjectRegistration(self, data=None):
        self.navigation.obj_reg = data

    def UpdateTrackObjectState(self, evt=None, flag=None, obj_name=None, polydata=None, use_default_object=True):
        self.navigation.track_obj = flag

    def UpdateSerialPort(self, serial_port):
        self.navigation.serial_port = serial_port

    def ResetICP(self):
        self.icp.ResetICP()
        self.checkbox_icp.Enable(False)
        self.checkbox_icp.SetValue(False)

    def OnDisconnectTracker(self):
        self.tracker.DisconnectTracker()
        self.ResetICP()
        self.tracker.UpdateUI(self.select_tracker_elem, self.numctrls_fiducial[3:6], self.txtctrl_fre)

    def OnChooseTracker(self, evt, ctrl):
        Publisher.sendMessage('Update status text in GUI',
                              label=_("Configuring tracker ..."))
        if hasattr(evt, 'GetSelection'):
            choice = evt.GetSelection()
        else:
            choice = None

        self.tracker.SetTracker(choice)
        if self.tracker.tracker_id == const.ROBOT:
            self.tracker.ConnectToRobot(self.navigation, self.tracker, self.robot)

        self.ResetICP()
        self.tracker.UpdateUI(ctrl, self.numctrls_fiducial[3:6], self.txtctrl_fre)

        Publisher.sendMessage('Update status text in GUI', label=_("Ready"))

    def OnChooseReferenceMode(self, evt, ctrl):
        self.navigation.SetReferenceMode(evt.GetSelection())

        # When ref mode is changed the tracker coordinates are set to zero
        self.tracker.ResetTrackerFiducials()

        # Some trackers do not accept restarting within this time window
        # TODO: Improve the restarting of trackers after changing reference mode

        self.ResetICP()

        print("Reference mode changed!")

    def OnImageFiducials(self, n, evt):
        fiducial_name = const.IMAGE_FIDUCIALS[n]['fiducial_name']

        # XXX: This is still a bit hard to read, could be cleaned up.
        label = list(const.BTNS_IMG_MARKERS[evt.GetId()].values())[0]

        if self.btns_set_fiducial[n].GetValue():
            coord = self.numctrls_fiducial[n][0].GetValue(),\
                    self.numctrls_fiducial[n][1].GetValue(),\
                    self.numctrls_fiducial[n][2].GetValue(), 0, 0, 0

            Publisher.sendMessage('Set image fiducial', fiducial_name=fiducial_name, coord=coord[0:3])

            colour = (0., 1., 0.)
            size = 2
            seed = 3 * [0.]
            head = 6 * [0.]
            robot = 6 * [0.]

            Publisher.sendMessage('Create marker', coord=coord, colour=colour, size=size,
                                   label=label, seed=seed, head=head, robot=robot)
        else:
            for m in [0, 1, 2]:
                self.numctrls_fiducial[n][m].SetValue(float(self.current_coord[m]))

            Publisher.sendMessage('Set image fiducial', fiducial_name=fiducial_name, coord=np.nan)
            Publisher.sendMessage('Delete fiducial marker', label=label)

    def OnTrackerFiducials(self, n, evt, ctrl):

        # Do not allow several tracker fiducials to be set at the same time.
        if self.tracker_fiducial_being_set is not None and self.tracker_fiducial_being_set != n:
            ctrl.SetValue(False)
            return

        # Called when the button for setting the tracker fiducial is enabled and either pedal is pressed
        # or the button is pressed again.
        #
        def set_fiducial_callback(state):
            if state:
                fiducial_name = const.TRACKER_FIDUCIALS[n]['fiducial_name']
                Publisher.sendMessage('Set tracker fiducial', fiducial_name=fiducial_name)

                ctrl.SetValue(False)
                self.tracker_fiducial_being_set = None

        if ctrl.GetValue():
            self.tracker_fiducial_being_set = n

            if self.pedal_connection is not None:
                self.pedal_connection.add_callback(
                    name='fiducial',
                    callback=set_fiducial_callback,
                    remove_when_released=True,
                )
        else:
            set_fiducial_callback(True)

            if self.pedal_connection is not None:
                self.pedal_connection.remove_callback(name='fiducial')

    def OnStopNavigation(self):
        select_tracker_elem = self.select_tracker_elem
        choice_ref = self.choice_ref

        self.navigation.StopNavigation()

        # Enable all navigation buttons
        choice_ref.Enable(True)
        select_tracker_elem.Enable(True)

        for btn_c in self.btns_set_fiducial:
            btn_c.Enable(True)

    def CheckFiducialRegistrationError(self):
        self.navigation.UpdateFiducialRegistrationError(self.tracker)
        fre, fre_ok = self.navigation.GetFiducialRegistrationError(self.icp)

        self.txtctrl_fre.SetValue(str(round(fre, 2)))
        if fre_ok:
            self.txtctrl_fre.SetBackgroundColour('GREEN')
        else:
            self.txtctrl_fre.SetBackgroundColour('RED')

        return fre_ok

    def OnStartNavigation(self):
        select_tracker_elem = self.select_tracker_elem
        choice_ref = self.choice_ref

        if not self.tracker.AreTrackerFiducialsSet() or not self.navigation.AreImageFiducialsSet():
            wx.MessageBox(_("Invalid fiducials, select all coordinates."), _("InVesalius 3"))

        elif not self.tracker.IsTrackerInitialized():
            dlg.ShowNavigationTrackerWarning(0, 'choose')
            errors = True

        else:
            # Prepare GUI for navigation.
            Publisher.sendMessage("Toggle Cross", id=const.SLICE_STATE_CROSS)
            Publisher.sendMessage("Hide current mask")

            # Disable all navigation buttons.
            choice_ref.Enable(False)
            select_tracker_elem.Enable(False)
            for btn_c in self.btns_set_fiducial:
                btn_c.Enable(False)

            self.navigation.StartNavigation(self.tracker)

            if not self.CheckFiducialRegistrationError():
                # TODO: Exhibit FRE in a warning dialog and only starts navigation after user clicks ok
                print("WARNING: Fiducial registration error too large.")

            self.icp.StartICP(self.navigation, self.tracker)
            if self.icp.use_icp:
                self.checkbox_icp.Enable(True)
                self.checkbox_icp.SetValue(True)
            # Update FRE once more after starting the navigation, due to the optional use of ICP,
            # which improves FRE.
            self.CheckFiducialRegistrationError()

    def OnNavigate(self, evt, btn_nav):
        select_tracker_elem = self.select_tracker_elem
        choice_ref = self.choice_ref

        nav_id = btn_nav.GetValue()
        if not nav_id:
            Publisher.sendMessage("Stop navigation")

            tooltip = wx.ToolTip(_("Start neuronavigation"))
            btn_nav.SetToolTip(tooltip)
        else:
            Publisher.sendMessage("Start navigation")

            if self.nav_status:
                tooltip = wx.ToolTip(_("Stop neuronavigation"))
                btn_nav.SetToolTip(tooltip)
            else:
                btn_nav.SetValue(False)

    def ResetUI(self):
        for m in range(0, 3):
            self.btns_set_fiducial[m].SetValue(False)
            for n in range(0, 3):
                self.numctrls_fiducial[m][n].SetValue(0.0)

    def OnCheckboxICP(self, evt, ctrl):
        self.icp.SetICP(self.navigation, ctrl.GetValue())
        self.CheckFiducialRegistrationError()

    def OnCloseProject(self):
        self.ResetUI()
        Publisher.sendMessage('Disconnect tracker')
        Publisher.sendMessage('Update object registration')
        Publisher.sendMessage('Update track object state', flag=False, obj_name=False)
        Publisher.sendMessage('Delete all markers')
        Publisher.sendMessage("Update marker offset state", create=False)
        Publisher.sendMessage("Remove tracts")
        Publisher.sendMessage("Set cross visibility", visibility=0)
        # TODO: Reset camera initial focus
        Publisher.sendMessage('Reset cam clipping range')
        self.navigation.StopNavigation()
        self.navigation.__init__(
            pedal_connection=self.pedal_connection,
        )
        self.tracker.__init__()
        self.icp.__init__()
        self.robot.__init__()


class ObjectRegistrationPanel(wx.Panel):
    def __init__(self, parent, tracker, pedal_connection):
        wx.Panel.__init__(self, parent)
        try:
            default_colour = wx.SystemSettings.GetColour(wx.SYS_COLOUR_MENUBAR)
        except AttributeError:
            default_colour = wx.SystemSettings_GetColour(wx.SYS_COLOUR_MENUBAR)
        self.SetBackgroundColour(default_colour)

        self.coil_list = const.COIL

        self.tracker = tracker
        self.pedal_connection = pedal_connection

        self.nav_prop = None
        self.obj_fiducials = None
        self.obj_orients = None
        self.obj_ref_mode = None
        self.obj_name = None
        self.timestamp = const.TIMESTAMP

        self.SetAutoLayout(1)
        self.__bind_events()

        # Button for creating new coil
        tooltip = wx.ToolTip(_("Create new coil"))
        btn_new = wx.Button(self, -1, _("New"), size=wx.Size(65, 23))
        btn_new.SetToolTip(tooltip)
        btn_new.Enable(1)
        btn_new.Bind(wx.EVT_BUTTON, self.OnLinkCreate)
        self.btn_new = btn_new

        # Button for import config coil file
        tooltip = wx.ToolTip(_("Load coil configuration file"))
        btn_load = wx.Button(self, -1, _("Load"), size=wx.Size(65, 23))
        btn_load.SetToolTip(tooltip)
        btn_load.Enable(1)
        btn_load.Bind(wx.EVT_BUTTON, self.OnLinkLoad)
        self.btn_load = btn_load

        # Save button for object registration
        tooltip = wx.ToolTip(_(u"Save object registration file"))
        btn_save = wx.Button(self, -1, _(u"Save"), size=wx.Size(65, 23))
        btn_save.SetToolTip(tooltip)
        btn_save.Enable(1)
        btn_save.Bind(wx.EVT_BUTTON, self.ShowSaveObjectDialog)
        self.btn_save = btn_save

        # Create a horizontal sizer to represent button save
        line_save = wx.BoxSizer(wx.HORIZONTAL)
        line_save.Add(btn_new, 1, wx.LEFT | wx.TOP | wx.RIGHT, 4)
        line_save.Add(btn_load, 1, wx.LEFT | wx.TOP | wx.RIGHT, 4)
        line_save.Add(btn_save, 1, wx.LEFT | wx.TOP | wx.RIGHT, 4)

        # Change angles threshold
        text_angles = wx.StaticText(self, -1, _("Angle threshold [degrees]:"))
        spin_size_angles = wx.SpinCtrlDouble(self, -1, "", size=wx.Size(50, 23))
        spin_size_angles.SetRange(0.1, 99)
        spin_size_angles.SetValue(const.COIL_ANGLES_THRESHOLD)
        spin_size_angles.Bind(wx.EVT_TEXT, partial(self.OnSelectAngleThreshold, ctrl=spin_size_angles))
        spin_size_angles.Bind(wx.EVT_SPINCTRL, partial(self.OnSelectAngleThreshold, ctrl=spin_size_angles))

        # Change dist threshold
        text_dist = wx.StaticText(self, -1, _("Distance threshold [mm]:"))
        spin_size_dist = wx.SpinCtrlDouble(self, -1, "", size=wx.Size(50, 23))
        spin_size_dist.SetRange(0.1, 99)
        spin_size_dist.SetValue(const.COIL_ANGLES_THRESHOLD)
        spin_size_dist.Bind(wx.EVT_TEXT, partial(self.OnSelectDistThreshold, ctrl=spin_size_dist))
        spin_size_dist.Bind(wx.EVT_SPINCTRL, partial(self.OnSelectDistThreshold, ctrl=spin_size_dist))

        # Change timestamp interval
        text_timestamp = wx.StaticText(self, -1, _("Timestamp interval [s]:"))
        spin_timestamp_dist = wx.SpinCtrlDouble(self, -1, "", size=wx.Size(50, 23), inc = 0.1)
        spin_timestamp_dist.SetRange(0.5, 60.0)
        spin_timestamp_dist.SetValue(self.timestamp)
        spin_timestamp_dist.Bind(wx.EVT_TEXT, partial(self.OnSelectTimestamp, ctrl=spin_timestamp_dist))
        spin_timestamp_dist.Bind(wx.EVT_SPINCTRL, partial(self.OnSelectTimestamp, ctrl=spin_timestamp_dist))
        self.spin_timestamp_dist = spin_timestamp_dist

        # Create a horizontal sizer to threshold configs
        line_angle_threshold = wx.BoxSizer(wx.HORIZONTAL)
        line_angle_threshold.AddMany([(text_angles, 1, wx.EXPAND | wx.GROW | wx.TOP| wx.RIGHT | wx.LEFT, 5),
                                      (spin_size_angles, 0, wx.ALL | wx.EXPAND | wx.GROW, 5)])

        line_dist_threshold = wx.BoxSizer(wx.HORIZONTAL)
        line_dist_threshold.AddMany([(text_dist, 1, wx.EXPAND | wx.GROW | wx.TOP| wx.RIGHT | wx.LEFT, 5),
                                      (spin_size_dist, 0, wx.ALL | wx.EXPAND | wx.GROW, 5)])

        line_timestamp = wx.BoxSizer(wx.HORIZONTAL)
        line_timestamp.AddMany([(text_timestamp, 1, wx.EXPAND | wx.GROW | wx.TOP| wx.RIGHT | wx.LEFT, 5),
                                      (spin_timestamp_dist, 0, wx.ALL | wx.EXPAND | wx.GROW, 5)])

        # Check box for trigger monitoring to create markers from serial port
        checkrecordcoords = wx.CheckBox(self, -1, _('Record coordinates'))
        checkrecordcoords.SetValue(False)
        checkrecordcoords.Enable(0)
        checkrecordcoords.Bind(wx.EVT_CHECKBOX, partial(self.OnRecordCoords, ctrl=checkrecordcoords))
        self.checkrecordcoords = checkrecordcoords

        # Check box to track object or simply the stylus
        checktrack = wx.CheckBox(self, -1, _('Track object'))
        checktrack.SetValue(False)
        checktrack.Enable(0)
        checktrack.Bind(wx.EVT_CHECKBOX, partial(self.OnTrackObject, ctrl=checktrack))
        self.checktrack = checktrack

        line_checks = wx.BoxSizer(wx.HORIZONTAL)
        line_checks.Add(checkrecordcoords, 0, wx.ALIGN_LEFT | wx.RIGHT | wx.LEFT, 5)
        line_checks.Add(checktrack, 0, wx.RIGHT | wx.LEFT, 5)

        # Add line sizers into main sizer
        main_sizer = wx.BoxSizer(wx.VERTICAL)
        main_sizer.Add(line_save, 0, wx.LEFT | wx.RIGHT | wx.TOP | wx.ALIGN_CENTER_HORIZONTAL, 5)
        main_sizer.Add(line_angle_threshold, 0, wx.GROW | wx.EXPAND | wx.LEFT | wx.RIGHT | wx.TOP, 5)
        main_sizer.Add(line_dist_threshold, 0, wx.GROW | wx.EXPAND | wx.LEFT | wx.RIGHT | wx.TOP, 5)
        main_sizer.Add(line_timestamp, 0, wx.GROW | wx.EXPAND | wx.LEFT | wx.RIGHT | wx.TOP, 5)
        main_sizer.Add(line_checks, 0, wx.GROW | wx.EXPAND | wx.LEFT | wx.RIGHT | wx.TOP | wx.BOTTOM, 10)
        main_sizer.Fit(self)

        self.SetSizer(main_sizer)
        self.Update()

    def __bind_events(self):
        Publisher.subscribe(self.UpdateNavigationStatus, 'Navigation status')
        Publisher.subscribe(self.OnCloseProject, 'Close project data')
        Publisher.subscribe(self.OnRemoveObject, 'Remove object data')

    def UpdateNavigationStatus(self, nav_status, vis_status):
        if nav_status:
            self.checkrecordcoords.Enable(1)
            self.checktrack.Enable(0)
            self.btn_save.Enable(0)
            self.btn_new.Enable(0)
            self.btn_load.Enable(0)
        else:
            self.OnRecordCoords(nav_status, self.checkrecordcoords)
            self.checkrecordcoords.SetValue(False)
            self.checkrecordcoords.Enable(0)
            self.btn_save.Enable(1)
            self.btn_new.Enable(1)
            self.btn_load.Enable(1)
            if self.obj_fiducials is not None:
                self.checktrack.Enable(1)
                #Publisher.sendMessage('Enable target button', True)

    def OnSelectAngleThreshold(self, evt, ctrl):
        Publisher.sendMessage('Update angle threshold', angle=ctrl.GetValue())

    def OnSelectDistThreshold(self, evt, ctrl):
        Publisher.sendMessage('Update dist threshold', dist_threshold=ctrl.GetValue())

    def OnSelectTimestamp(self, evt, ctrl):
        self.timestamp = ctrl.GetValue()

    def OnRecordCoords(self, evt, ctrl):
        if ctrl.GetValue() and evt:
            self.spin_timestamp_dist.Enable(0)
            self.thr_record = rec.Record(ctrl.GetValue(), self.timestamp)
        elif (not ctrl.GetValue() and evt) or (ctrl.GetValue() and not evt) :
            self.spin_timestamp_dist.Enable(1)
            self.thr_record.stop()
        elif not ctrl.GetValue() and not evt:
            None

    def OnTrackObject(self, evt, ctrl):
        Publisher.sendMessage('Update track object state', flag=evt.GetSelection(), obj_name=self.obj_name)

    def OnComboCoil(self, evt):
        # coil_name = evt.GetString()
        coil_index = evt.GetSelection()
        Publisher.sendMessage('Change selected coil', self.coil_list[coil_index][1])

    def OnLinkCreate(self, event=None):

        if self.tracker.IsTrackerInitialized():
            dialog = dlg.ObjectCalibrationDialog(self.tracker, self.pedal_connection)
            try:
                if dialog.ShowModal() == wx.ID_OK:
                    self.obj_fiducials, self.obj_orients, self.obj_ref_mode, self.obj_name, polydata, use_default_object = dialog.GetValue()
                    if np.isfinite(self.obj_fiducials).all() and np.isfinite(self.obj_orients).all():
                        self.checktrack.Enable(1)
                        Publisher.sendMessage('Update object registration',
                                              data=(self.obj_fiducials, self.obj_orients, self.obj_ref_mode, self.obj_name))
                        Publisher.sendMessage('Update status text in GUI',
                                              label=_("Ready"))
                        # Enable automatically Track object, Show coil and disable Vol. Camera
                        self.checktrack.SetValue(True)
                        Publisher.sendMessage(
                            'Update track object state',
                            flag=True,
                            obj_name=self.obj_name,
                            polydata=polydata,
                            use_default_object=use_default_object,
                        )
                        Publisher.sendMessage('Change camera checkbox', status=False)

            except wx._core.PyAssertionError:  # TODO FIX: win64
                pass

        else:
            dlg.ShowNavigationTrackerWarning(0, 'choose')

    def OnLinkLoad(self, event=None):
        filename = dlg.ShowLoadSaveDialog(message=_(u"Load object registration"),
                                          wildcard=_("Registration files (*.obr)|*.obr"))
        # data_dir = os.environ.get('OneDrive') + r'\data\dti_navigation\baran\anat_reg_improve_20200609'
        # coil_path = 'magstim_coil_dell_laptop.obr'
        # filename = os.path.join(data_dir, coil_path)

        try:
            if filename:
                #TODO: Improve method to read the file, using "with" similar to OnLoadParameters
                data = np.loadtxt(filename, delimiter='\t')
                self.obj_fiducials = data[:, :3]
                self.obj_orients = data[:, 3:]

                text_file = open(filename, "r")
                header = text_file.readline().split('\t')
                text_file.close()

                self.obj_name = header[1]
                self.obj_ref_mode = int(header[-1])

                self.checktrack.Enable(1)
                self.checktrack.SetValue(True)
                Publisher.sendMessage('Update object registration',
                                      data=(self.obj_fiducials, self.obj_orients, self.obj_ref_mode, self.obj_name))
                Publisher.sendMessage('Update status text in GUI',
                                      label=_("Object file successfully loaded"))
                Publisher.sendMessage('Update track object state', flag=True, obj_name=self.obj_name)
                Publisher.sendMessage('Change camera checkbox', status=False)
                # wx.MessageBox(_("Object file successfully loaded"), _("Load"))
        except:
            wx.MessageBox(_("Object registration file incompatible."), _("InVesalius 3"))
            Publisher.sendMessage('Update status text in GUI', label="")

    def ShowSaveObjectDialog(self, evt):
        if np.isnan(self.obj_fiducials).any() or np.isnan(self.obj_orients).any():
            wx.MessageBox(_("Digitize all object fiducials before saving"), _("Save error"))
        else:
            filename = dlg.ShowLoadSaveDialog(message=_(u"Save object registration as..."),
                                              wildcard=_("Registration files (*.obr)|*.obr"),
                                              style=wx.FD_SAVE | wx.FD_OVERWRITE_PROMPT,
                                              default_filename="object_registration.obr", save_ext="obr")
            if filename:
                hdr = 'Object' + "\t" + utils.decode(self.obj_name, const.FS_ENCODE) + "\t" + 'Reference' + "\t" + str('%d' % self.obj_ref_mode)
                data = np.hstack([self.obj_fiducials, self.obj_orients])
                np.savetxt(filename, data, fmt='%.4f', delimiter='\t', newline='\n', header=hdr)
                wx.MessageBox(_("Object file successfully saved"), _("Save"))

    def OnCloseProject(self):
        self.OnRemoveObject()

    def OnRemoveObject(self):
        self.checkrecordcoords.SetValue(False)
        self.checkrecordcoords.Enable(0)
        self.checktrack.SetValue(False)
        self.checktrack.Enable(0)

        self.nav_prop = None
        self.obj_fiducials = None
        self.obj_orients = None
        self.obj_ref_mode = None
        self.obj_name = None
        self.timestamp = const.TIMESTAMP

        Publisher.sendMessage('Update track object state', flag=False, obj_name=False)


class MarkersPanel(wx.Panel):
    @dataclasses.dataclass
    class Marker:
        """Class for storing markers. @dataclass decorator simplifies
        setting default values, serialization, etc."""
        x : float = 0
        y : float = 0
        z : float = 0
        alpha : float = 0
        beta : float = 0
        gamma : float = 0
        r : float = 0
        g : float = 1
        b : float = 0
        size : int = 2
        label : str = '*'
        x_seed : float = 0
        y_seed : float = 0
        z_seed : float = 0
<<<<<<< HEAD
        x_head : float = 0
        y_head : float = 0
        z_head : float = 0
        alpha_head : float = 0
        beta_head : float = 0
        gamma_head : float = 0
        x_robot : float = 0
        y_robot : float = 0
        z_robot : float = 0
        alpha_robot : float = 0
        beta_robot: float = 0
        gamma_robot : float = 0
        is_target : int = 0 # is_target is int instead of boolean to avoid
                            # problems with CSV export
=======
        is_target : bool = False
        session_id : int = 1
>>>>>>> 9460b9cd

        # x, y, z, alpha, beta, gamma can be jointly accessed as coord
        @property
        def coord(self):
            return list((self.x, self.y, self.z, self.alpha, self.beta, self.gamma),)

        @coord.setter
        def coord(self, new_coord):
            self.x, self.y, self.z, self.alpha, self.beta, self.gamma = new_coord

        # r, g, b can be jointly accessed as colour
        @property
        def colour(self):
            return list((self.r, self.g, self.b),)

        @colour.setter
        def colour(self, new_colour):
            self.r, self.g, self.b = new_colour

        # x_seed, y_seed, z_seed can be jointly accessed as seed
        @property
        def seed(self):
            return list((self.x_seed, self.y_seed, self.z_seed),)

        @seed.setter
        def seed(self, new_seed):
            self.x_seed, self.y_seed, self.z_seed = new_seed

        # x_head, y_head, z_head, alpha_head, beta_head, gamma_head can be jointly accessed as robot
        @property
        def head(self):
            return list((self.x_head, self.y_head, self.z_head, self.alpha_head, self.beta_head, self.gamma_head),)

        @head.setter
        def head(self, new_head):
            self.x_head, self.y_head, self.z_head, self.alpha_head, self.beta_head, self.gamma_head = new_head

        # x_robot, y_robot, z_robot, alpha_robot, beta_robot, gamma_robot can be jointly accessed as robot
        @property
        def robot(self):
            return list((self.x_robot, self.y_robot, self.z_robot, self.alpha_robot, self.beta_robot, self.gamma_robot),)

        @robot.setter
        def robot(self, new_robot):
            self.x_robot, self.y_robot, self.z_robot, self.alpha_robot, self.beta_robot, self.gamma_robot = new_robot

        @classmethod
        def to_string_headers(cls):
            """Return the string containing tab-separated list of field names (headers)."""
            res = [field.name for field in dataclasses.fields(cls)]
            res.extend(['x_world', 'y_world', 'z_world', 'alpha_world', 'beta_world', 'gamma_world'])
            return '\t'.join(map(lambda x: '\"%s\"' % x, res))

        def to_string(self):
            """Serialize to excel-friendly tab-separated string"""
            res = ''
            for field in dataclasses.fields(self.__class__):
                if field.type is str:
                    res += ('\"%s\"\t' % getattr(self, field.name))
                else:
                    res += ('%s\t' % str(getattr(self, field.name)))

            # Add world coordinates (in addition to the internal ones).
            position_world, orientation_world = imagedata_utils.convert_invesalius_to_world(
                position=[self.x, self.y, self.z],
                orientation=[self.alpha, self.beta, self.gamma],
            )

            res += '\t'.join(map(lambda x: 'N/A' if x is None else str(x), (*position_world, *orientation_world)))
            return res

<<<<<<< HEAD
    def __init__(self, parent, tracker):
=======
        def from_string(self, str):
            """Deserialize from a tab-separated string. If the string is not 
            properly formatted, might throw an exception and leave the object
            in an inconsistent state."""
            for field, str_val in zip(dataclasses.fields(self.__class__), str.split('\t')):
                if field.type is float:
                    setattr(self, field.name, float(str_val))
                if field.type is int:
                    setattr(self, field.name, int(str_val))
                if field.type is str:
                    setattr(self, field.name, str_val[1:-1]) # remove the quotation marks
                if field.type is bool:
                    setattr(self, field.name, str_val=='True')

    def __init__(self, parent):
>>>>>>> 9460b9cd
        wx.Panel.__init__(self, parent)
        try:
            default_colour = wx.SystemSettings.GetColour(wx.SYS_COLOUR_MENUBAR)
        except AttributeError:
            default_colour = wx.SystemSettings_GetColour(wx.SYS_COLOUR_MENUBAR)
        self.SetBackgroundColour(default_colour)

        self.SetAutoLayout(1)

        self.tracker = tracker

        self.__bind_events()

        self.current_coord = 0, 0, 0, 0, 0, 0
        self.current_angle = 0, 0, 0
        self.current_seed = 0, 0, 0
        self.markers = []
        self.current_head = 0, 0, 0, 0, 0, 0
        self.current_robot = 0, 0, 0, 0, 0, 0
        self.list_coord = []
        self.marker_ind = 0
        self.tgt_flag = self.tgt_index = None
        self.nav_status = False
        self.mchange = None
        self.flag_target = False

        self.marker_colour = const.MARKER_COLOUR
        self.marker_size = const.MARKER_SIZE
<<<<<<< HEAD

        # Define CSV dialect for saving/loading markers
        csv.register_dialect('markers_dialect', delimiter='\t', quoting=csv.QUOTE_NONNUMERIC)
=======
        self.current_session = 1
>>>>>>> 9460b9cd

        # Change marker size
        spin_size = wx.SpinCtrl(self, -1, "", size=wx.Size(40, 23))
        spin_size.SetRange(1, 99)
        spin_size.SetValue(self.marker_size)
        spin_size.Bind(wx.EVT_TEXT, partial(self.OnSelectSize, ctrl=spin_size))
        spin_size.Bind(wx.EVT_SPINCTRL, partial(self.OnSelectSize, ctrl=spin_size))

        # Marker colour select
        select_colour = csel.ColourSelect(self, -1, colour=[255*s for s in self.marker_colour], size=wx.Size(20, 23))
        select_colour.Bind(csel.EVT_COLOURSELECT, partial(self.OnSelectColour, ctrl=select_colour))

        btn_create = wx.Button(self, -1, label=_('Create marker'), size=wx.Size(135, 23))
        btn_create.Bind(wx.EVT_BUTTON, self.OnCreateMarker)

        sizer_create = wx.FlexGridSizer(rows=1, cols=3, hgap=5, vgap=5)
        sizer_create.AddMany([(spin_size, 1),
                              (select_colour, 0),
                              (btn_create, 0)])

        # Buttons to save and load markers and to change its visibility as well
        btn_save = wx.Button(self, -1, label=_('Save'), size=wx.Size(65, 23))
        btn_save.Bind(wx.EVT_BUTTON, self.OnSaveMarkers)

        btn_load = wx.Button(self, -1, label=_('Load'), size=wx.Size(65, 23))
        btn_load.Bind(wx.EVT_BUTTON, self.OnLoadMarkers)

        btn_visibility = wx.ToggleButton(self, -1, _("Hide"), size=wx.Size(65, 23))
        btn_visibility.Bind(wx.EVT_TOGGLEBUTTON, partial(self.OnMarkersVisibility, ctrl=btn_visibility))

        sizer_btns = wx.FlexGridSizer(rows=1, cols=3, hgap=5, vgap=5)
        sizer_btns.AddMany([(btn_save, 1, wx.RIGHT),
                            (btn_load, 0, wx.LEFT | wx.RIGHT),
                            (btn_visibility, 0, wx.LEFT)])

        # Buttons to delete or remove markers
        btn_delete_single = wx.Button(self, -1, label=_('Remove'), size=wx.Size(65, 23))
        btn_delete_single.Bind(wx.EVT_BUTTON, self.OnDeleteMultipleMarkers)

        btn_delete_all = wx.Button(self, -1, label=_('Delete all'), size=wx.Size(135, 23))
        btn_delete_all.Bind(wx.EVT_BUTTON, self.OnDeleteAllMarkers)

        sizer_delete = wx.FlexGridSizer(rows=1, cols=2, hgap=5, vgap=5)
        sizer_delete.AddMany([(btn_delete_single, 1, wx.RIGHT),
                              (btn_delete_all, 0, wx.LEFT)])

        # List of markers
        self.lc = wx.ListCtrl(self, -1, style=wx.LC_REPORT, size=wx.Size(0,120))
        self.lc.InsertColumn(0, '#')
        self.lc.InsertColumn(1, 'X')
        self.lc.InsertColumn(2, 'Y')
        self.lc.InsertColumn(3, 'Z')
        self.lc.InsertColumn(4, 'ID')
        self.lc.InsertColumn(5, 'Target')
        self.lc.InsertColumn(6, 'Session')

        self.lc.SetColumnWidth(0, 28)
        self.lc.SetColumnWidth(1, 50)
        self.lc.SetColumnWidth(2, 50)
        self.lc.SetColumnWidth(3, 50)
        self.lc.SetColumnWidth(4, 60)
        self.lc.SetColumnWidth(5, 60)
        self.lc.SetColumnWidth(5, 50)

        self.lc.Bind(wx.EVT_LIST_ITEM_RIGHT_CLICK, self.OnMouseRightDown)
        self.lc.Bind(wx.EVT_LIST_ITEM_ACTIVATED, self.OnItemBlink)
        self.lc.Bind(wx.EVT_LIST_ITEM_DESELECTED, self.OnStopItemBlink)

        # Add all lines into main sizer
        group_sizer = wx.BoxSizer(wx.VERTICAL)
        group_sizer.Add(sizer_create, 0, wx.TOP | wx.BOTTOM | wx.ALIGN_CENTER_HORIZONTAL, 5)
        group_sizer.Add(sizer_btns, 0, wx.BOTTOM | wx.ALIGN_CENTER_HORIZONTAL, 5)
        group_sizer.Add(sizer_delete, 0, wx.BOTTOM | wx.ALIGN_CENTER_HORIZONTAL, 5)
        group_sizer.Add(self.lc, 0, wx.EXPAND | wx.ALL, 5)
        group_sizer.Fit(self)

        self.SetSizer(group_sizer)
        self.Update()

    def __bind_events(self):
        # Publisher.subscribe(self.UpdateCurrentCoord, 'Co-registered points')
        Publisher.subscribe(self.UpdateCurrentCoord, 'Set cross focal point')
        Publisher.subscribe(self.OnDeleteMultipleMarkers, 'Delete fiducial marker')
        Publisher.subscribe(self.OnDeleteAllMarkers, 'Delete all markers')
        Publisher.subscribe(self.CreateMarker, 'Create marker')
        Publisher.subscribe(self.UpdateNavigationStatus, 'Navigation status')
        Publisher.subscribe(self.UpdateSeedCoordinates, 'Update tracts')
<<<<<<< HEAD
        Publisher.subscribe(self.UpdateMchange, 'Update matrix change')
        Publisher.subscribe(self.UpdateMRef, 'Update ref matrix')
        Publisher.subscribe(self.UpdateRobotCoord, 'Update raw coord')
        Publisher.subscribe(self.UpdateObjectMarker2Center, 'Update object marker to center')
        Publisher.subscribe(self.OnObjectTarget, 'Coil at target')
=======
        Publisher.subscribe(self.OnChangeCurrentSession, 'Current session changed')
>>>>>>> 9460b9cd

    def __find_target_marker(self):
        """Return the index of the marker currently selected as target (there
        should be at most one). If there is no such marker, return -1."""
        for i in range(len(self.markers)):
            if self.markers[i].is_target:
                return i

        return -1

    def __get_selected_items(self):
        """
        Returns a (possibly empty) list of the selected items in the list control.
        """
        selection = []

        next = self.lc.GetFirstSelected()

        while next != -1:
            selection.append(next)
            next = self.lc.GetNextSelected(next)

        return selection

    def __delete_multiple_markers(self, index):
        """ Delete multiple markers indexed by index. index must be sorted in
        the ascending order.
        """
        for i in reversed(index):
            del self.markers[i]
            self.lc.DeleteItem(i)
            for n in range(0, self.lc.GetItemCount()):
                self.lc.SetItem(n, 0, str(n+1))
        Publisher.sendMessage('Remove multiple markers', index=index)

    def __set_marker_as_target(self, idx):
        """Set marker indexed by idx as the new target. idx must be a valid index."""
        # Find the previous target
        prev_idx = self.__find_target_marker()

        # If the new target is same as the previous do nothing.
        if prev_idx == idx:
            return

        # Unset the previous target
        if prev_idx != -1:
            self.markers[prev_idx].is_target = False
            self.lc.SetItemBackgroundColour(prev_idx, 'white')
            Publisher.sendMessage('Set target transparency', status=False, index=prev_idx)
            self.lc.SetItem(prev_idx, 5, "")

        # Set the new target
        self.markers[idx].is_target = True
        self.lc.SetItemBackgroundColour(idx, 'RED')
        self.lc.SetItem(idx, 5, _("Yes"))

        Publisher.sendMessage('Update target', coord=self.markers[idx].coord)
        Publisher.sendMessage('Set target transparency', status=True, index=idx)
        wx.MessageBox(_("New target selected."), _("InVesalius 3"))

    @staticmethod
    def __list_fiducial_labels():
        """Return the list of marker labels denoting fucials."""
        return list(itertools.chain(*(const.BTNS_IMG_MARKERS[i].values() for i in const.BTNS_IMG_MARKERS)))

    def UpdateCurrentCoord(self, position):
        self.current_coord = position
        #self.current_angle = pubsub_evt.data[1][3:]

    def UpdateNavigationStatus(self, nav_status, vis_status):
        if not nav_status:
            sleep(0.5)
            #self.current_coord[3:] = 0, 0, 0
            self.nav_status = False
        else:
            self.nav_status = True

    def UpdateSeedCoordinates(self, root=None, affine_vtk=None, coord_offset=(0, 0, 0)):
        self.current_seed = coord_offset

    def UpdateMRef(self, m_ref):
        self.m_ref = m_ref

    def UpdateMchange(self, mchange):
        self.mchange = mchange

    def UpdateRobotCoord(self, coord_raw, markers_flag):
        self.current_head = coord_raw[1]
        self.current_robot = coord_raw[2]

    def UpdateObjectMarker2Center(self, s0_raw, t_offset):
        self.s0_raw=s0_raw
        self.t_offset=t_offset

    def OnObjectTarget(self, state):
        self.flag_target = state

    def OnMouseRightDown(self, evt):
        # TODO: Enable the "Set as target" only when target is created with registered object
        menu_id = wx.Menu()
        edit_id = menu_id.Append(0, _('Edit label'))
        menu_id.Bind(wx.EVT_MENU, self.OnMenuEditMarkerLabel, edit_id)
        color_id = menu_id.Append(2, _('Edit color'))
        menu_id.Bind(wx.EVT_MENU, self.OnMenuSetColor, color_id)
        menu_id.AppendSeparator()
        target_menu = menu_id.Append(1, _('Set as target'))
        menu_id.Bind(wx.EVT_MENU, self.OnMenuSetTarget, target_menu)
        menu_id.AppendSeparator()
        send_target_2_robot = menu_id.Append(3, _('Send target to robot'))
        menu_id.Bind(wx.EVT_MENU, self.OnMenuSendTarget2Robot, send_target_2_robot)
        if self.tracker.tracker_id == const.ROBOT:
            send_target_2_robot.Enable(True)
        else:
            send_target_2_robot.Enable(False)
        # TODO: Create the remove target option so the user can disable the target without removing the marker
        # target_menu_rem = menu_id.Append(3, _('Remove target'))
        # menu_id.Bind(wx.EVT_MENU, self.OnMenuRemoveTarget, target_menu_rem)

        target_menu.Enable(True)
        self.PopupMenu(menu_id)
        menu_id.Destroy()

    def OnItemBlink(self, evt):
        Publisher.sendMessage('Blink Marker', index=self.lc.GetFocusedItem())

    def OnStopItemBlink(self, evt):
        Publisher.sendMessage('Stop Blink Marker')

    def OnMenuEditMarkerLabel(self, evt):
        list_index = self.lc.GetFocusedItem()
        if list_index != -1:
            new_label = dlg.ShowEnterMarkerID(self.lc.GetItemText(list_index, 4))
            self.markers[list_index].label = str(new_label)
            self.lc.SetItem(list_index, 4, new_label)
        else:
            wx.MessageBox(_("No data selected."), _("InVesalius 3"))

    def OnMenuSetTarget(self, evt):
        idx = self.lc.GetFocusedItem()
        if idx != -1:
            self.__set_marker_as_target(idx)
        else:
            wx.MessageBox(_("No data selected."), _("InVesalius 3"))

    def OnMenuSetColor(self, evt):
        index = self.lc.GetFocusedItem()
        if index == -1:
            wx.MessageBox(_("No data selected."), _("InVesalius 3"))
            return

        color_current = [ch * 255 for ch in self.markers[index].colour]

        color_new = dlg.ShowColorDialog(color_current=color_current)

        if color_new:
            assert len(color_new) == 3

            # XXX: Seems like a slightly too early point for rounding; better to round only when the value
            #      is printed to the screen or file.
            #
            self.markers[index].colour = [round(s/255.0, 3) for s in color_new]

            Publisher.sendMessage('Set new color', index=index, color=color_new)

    def OnMenuSendTarget2Robot(self, evt):
        if isinstance(evt, int):
           self.lc.Focus(evt)

        robot = self.markers[self.lc.GetFocusedItem()].robot
        head = self.markers[self.lc.GetFocusedItem()].head

        trans = tr.translation_matrix(robot[:3])
        a, b, g = np.radians(robot[3:])
        rot = tr.euler_matrix(a, b, g, 'rzyx')
        m_robot_target = tr.concatenate_matrices(trans, rot)

        trans = tr.translation_matrix(head[:3])
        a, b, g = np.radians(head[3:])
        rot = tr.euler_matrix(a, b, g, 'rzyx')
        m_ref_target = tr.concatenate_matrices(trans, rot)

        m_change_robot2ref = np.linalg.inv(m_ref_target) @ m_robot_target

        Publisher.sendMessage('Robot target matrix', robot_tracker_flag=True, m_change_robot2ref=m_change_robot2ref)

    def OnDeleteAllMarkers(self, evt=None):
        if evt is None:
            result = wx.ID_OK
        else:
            result = dlg.ShowConfirmationDialog(msg=_("Remove all markers? Cannot be undone."))

        if result != wx.ID_OK:
            return

        if self.__find_target_marker() != -1:
            Publisher.sendMessage('Disable or enable coil tracker', status=False)
            if evt is not None:
                wx.MessageBox(_("Target deleted."), _("InVesalius 3"))

        self.markers = []
        Publisher.sendMessage('Remove all markers', indexes=self.lc.GetItemCount())
        self.lc.DeleteAllItems()
        Publisher.sendMessage('Stop Blink Marker', index='DeleteAll')

    def OnDeleteMultipleMarkers(self, evt=None, label=None):
        # OnDeleteMultipleMarkers is used for both pubsub and button click events
        # Pubsub is used for fiducial handle and button click for all others

        if not evt: # called through pubsub
            index = []

            if label and (label in self.__list_fiducial_labels()):
                for id_n in range(self.lc.GetItemCount()):
                    item = self.lc.GetItem(id_n, 4)
                    if item.GetText() == label:
                        self.lc.Focus(item.GetId())
                        index = [self.lc.GetFocusedItem()]

        else:       # called from button click
            index = self.__get_selected_items()

        if index:
            if self.__find_target_marker() in index:
                Publisher.sendMessage('Disable or enable coil tracker', status=False)
                wx.MessageBox(_("Target deleted."), _("InVesalius 3"))

            self.__delete_multiple_markers(index)
        else:
            if evt: # Don't show the warning if called through pubsub
                #TODO: reset robot target. (target should be the same target as invesalius?)
                Publisher.sendMessage('Robot target matrix', robot_tracker_flag=False,
                                      m_change_robot2ref=None)
                wx.MessageBox(_("No data selected."), _("InVesalius 3"))

    def OnCreateMarker(self, evt):
        self.CreateMarker()

    def OnLoadMarkers(self, evt):
        """Loads markers from file and appends them to the current marker list.
        The file should contain no more than a single target marker. Also the
        file should not contain any fiducials already in the list."""
        filename = dlg.ShowLoadSaveDialog(message=_(u"Load markers"),
                                          wildcard=const.WILDCARD_MARKER_FILES)

        if not filename:
            return

        try:
            with open(filename, 'r') as file:
                magick_line = file.readline()
                assert magick_line.startswith(const.MARKER_FILE_MAGICK_STRING)
                ver = int(magick_line.split('_')[-1])
                if ver != 0:
                    wx.MessageBox(_("Unknown version of the markers file."), _("InVesalius 3"))
                    return
<<<<<<< HEAD

                reader = csv.reader(file, dialect='markers_dialect')
                next(reader) # skip the header line
=======
                
                file.readline() # skip the header line
>>>>>>> 9460b9cd

                # Read the data lines and create markers
                for line in file.readlines():
                    marker = self.Marker()
                    marker.from_string(line)
                    self.CreateMarker(coord=marker.coord, colour=marker.colour, size=marker.size,
                                      label=marker.label, is_target=False, seed=marker.seed, session_id=marker.session_id)

                    if marker.label in self.__list_fiducial_labels():
                        Publisher.sendMessage('Load image fiducials', label=marker.label, coord=marker.coord)

                    # If the new marker has is_target=True, we first create
                    # a marker with is_target=False, and then call __set_marker_as_target
                    if marker.is_target:
                        self.__set_marker_as_target(len(self.markers)-1)

        except:
            wx.MessageBox(_("Invalid markers file."), _("InVesalius 3"))

    def OnMarkersVisibility(self, evt, ctrl):
        if ctrl.GetValue():
            Publisher.sendMessage('Hide all markers',  indexes=self.lc.GetItemCount())
            ctrl.SetLabel('Show')
        else:
            Publisher.sendMessage('Show all markers',  indexes=self.lc.GetItemCount())
            ctrl.SetLabel('Hide')

    def OnSaveMarkers(self, evt):
        prj_data = prj.Project()
        timestamp = time.localtime(time.time())
        stamp_date = '{:0>4d}{:0>2d}{:0>2d}'.format(timestamp.tm_year, timestamp.tm_mon, timestamp.tm_mday)
        stamp_time = '{:0>2d}{:0>2d}{:0>2d}'.format(timestamp.tm_hour, timestamp.tm_min, timestamp.tm_sec)
        sep = '-'
        parts = [stamp_date, stamp_time, prj_data.name, 'markers']
        default_filename = sep.join(parts) + '.mkss'

        filename = dlg.ShowLoadSaveDialog(message=_(u"Save markers as..."),
                                          wildcard=const.WILDCARD_MARKER_FILES,
                                          style=wx.FD_SAVE | wx.FD_OVERWRITE_PROMPT,
                                          default_filename=default_filename)

        if not filename:
            return

        try:
            with open(filename, 'w', newline='') as file:
                file.writelines(['%s%i\n' % (const.MARKER_FILE_MAGICK_STRING, const.CURRENT_MARKER_FILE_VERSION)])
                file.writelines(['%s\n' % self.Marker.to_string_headers()])
                file.writelines('%s\n' % marker.to_string() for marker in self.markers)
                file.close()
        except:
            wx.MessageBox(_("Error writing markers file."), _("InVesalius 3"))

    def OnSelectColour(self, evt, ctrl):
        #TODO: Make sure GetValue returns 3 numbers (without alpha)
        self.marker_colour = [colour/255.0 for colour in ctrl.GetValue()][:3]

    def OnSelectSize(self, evt, ctrl):
        self.marker_size = ctrl.GetValue()

<<<<<<< HEAD
    def CreateMarker(self, coord=None, colour=None, size=None, label='*', is_target=0, seed=None, head=None, robot=None):
=======
    def OnChangeCurrentSession(self, new_session_id):
        self.current_session = new_session_id

    def CreateMarker(self, coord=None, colour=None, size=None, label='*', is_target=False, seed=None, session_id=None):
>>>>>>> 9460b9cd
        new_marker = self.Marker()
        new_marker.coord = coord or self.current_coord
        new_marker.colour = colour or self.marker_colour
        new_marker.size = size or self.marker_size
        new_marker.label = label
        new_marker.is_target = is_target
        new_marker.seed = seed or self.current_seed
<<<<<<< HEAD
        new_marker.head = head or self.current_head
        new_marker.robot = robot or self.current_robot
=======
        new_marker.session_id = session_id or self.current_session
>>>>>>> 9460b9cd

        # Note that ball_id is zero-based, so we assign it len(self.markers) before the new marker is added
        Publisher.sendMessage('Add marker', ball_id=len(self.markers),
                                            size=new_marker.size,
                                            colour=new_marker.colour,
                                            coord=new_marker.coord[:3])
        self.markers.append(new_marker)

        # Add item to list control in panel
        num_items = self.lc.GetItemCount()
        self.lc.InsertItem(num_items, str(num_items + 1))
        self.lc.SetItem(num_items, 1, str(round(new_marker.x, 2)))
        self.lc.SetItem(num_items, 2, str(round(new_marker.y, 2)))
        self.lc.SetItem(num_items, 3, str(round(new_marker.z, 2)))
        self.lc.SetItem(num_items, 4, new_marker.label)
        self.lc.SetItem(num_items, 6, str(new_marker.session_id))
        self.lc.EnsureVisible(num_items)

class DbsPanel(wx.Panel):
    def __init__(self, parent):
        wx.Panel.__init__(self, parent)
        try:
            default_colour = wx.SystemSettings.GetColour(wx.SYS_COLOUR_MENUBAR)
        except AttributeError:
            default_colour = wx.SystemSettings_GetColour(wx.SYS_COLOUR_MENUBAR)


class TractographyPanel(wx.Panel):

    def __init__(self, parent):
        wx.Panel.__init__(self, parent)
        try:
            default_colour = wx.SystemSettings.GetColour(wx.SYS_COLOUR_MENUBAR)
        except AttributeError:
            default_colour = wx.SystemSettings_GetColour(wx.SYS_COLOUR_MENUBAR)
        self.SetBackgroundColour(default_colour)

        self.affine = None
        self.affine_vtk = None
        self.trekker = None
        self.n_tracts = const.N_TRACTS
        self.peel_depth = const.PEEL_DEPTH
        self.view_tracts = False
        self.seed_offset = const.SEED_OFFSET
        self.seed_radius = const.SEED_RADIUS
        self.sleep_nav = const.SLEEP_NAVIGATION
        self.brain_opacity = const.BRAIN_OPACITY
        self.brain_peel = None
        self.brain_actor = None
        self.n_peels = const.MAX_PEEL_DEPTH
        self.p_old = np.array([[0., 0., 0.]])
        self.tracts_run = None
        self.trekker_cfg = const.TREKKER_CONFIG
        self.nav_status = False
        self.peel_loaded = False
        self.SetAutoLayout(1)
        self.__bind_events()

        # Button for import config coil file
        tooltip = wx.ToolTip(_("Load FOD"))
        btn_load = wx.Button(self, -1, _("FOD"), size=wx.Size(50, 23))
        btn_load.SetToolTip(tooltip)
        btn_load.Enable(1)
        btn_load.Bind(wx.EVT_BUTTON, self.OnLinkFOD)
        # self.btn_load = btn_load

        # Save button for object registration
        tooltip = wx.ToolTip(_(u"Load Trekker configuration parameters"))
        btn_load_cfg = wx.Button(self, -1, _(u"Configure"), size=wx.Size(65, 23))
        btn_load_cfg.SetToolTip(tooltip)
        btn_load_cfg.Enable(1)
        btn_load_cfg.Bind(wx.EVT_BUTTON, self.OnLoadParameters)
        # self.btn_load_cfg = btn_load_cfg

        # Button for creating new coil
        tooltip = wx.ToolTip(_("Load brain visualization"))
        btn_mask = wx.Button(self, -1, _("Brain"), size=wx.Size(50, 23))
        btn_mask.SetToolTip(tooltip)
        btn_mask.Enable(1)
        btn_mask.Bind(wx.EVT_BUTTON, self.OnLinkBrain)
        # self.btn_new = btn_new

        # Button for creating new coil
        tooltip = wx.ToolTip(_("Load anatomical labels"))
        btn_act = wx.Button(self, -1, _("ACT"), size=wx.Size(50, 23))
        btn_act.SetToolTip(tooltip)
        btn_act.Enable(1)
        btn_act.Bind(wx.EVT_BUTTON, self.OnLoadACT)
        # self.btn_new = btn_new

        # Create a horizontal sizer to represent button save
        line_btns = wx.BoxSizer(wx.HORIZONTAL)
        line_btns.Add(btn_load, 1, wx.LEFT | wx.TOP | wx.RIGHT, 2)
        line_btns.Add(btn_load_cfg, 1, wx.LEFT | wx.TOP | wx.RIGHT, 2)
        line_btns.Add(btn_mask, 1, wx.LEFT | wx.TOP | wx.RIGHT, 2)
        line_btns.Add(btn_act, 1, wx.LEFT | wx.TOP | wx.RIGHT, 2)

        # Change peeling depth
        text_peel_depth = wx.StaticText(self, -1, _("Peeling depth (mm):"))
        spin_peel_depth = wx.SpinCtrl(self, -1, "", size=wx.Size(50, 23))
        spin_peel_depth.Enable(1)
        spin_peel_depth.SetRange(0, const.MAX_PEEL_DEPTH)
        spin_peel_depth.SetValue(const.PEEL_DEPTH)
        spin_peel_depth.Bind(wx.EVT_TEXT, partial(self.OnSelectPeelingDepth, ctrl=spin_peel_depth))
        spin_peel_depth.Bind(wx.EVT_SPINCTRL, partial(self.OnSelectPeelingDepth, ctrl=spin_peel_depth))

        # Change number of tracts
        text_ntracts = wx.StaticText(self, -1, _("Number tracts:"))
        spin_ntracts = wx.SpinCtrl(self, -1, "", size=wx.Size(50, 23))
        spin_ntracts.Enable(1)
        spin_ntracts.SetRange(1, 2000)
        spin_ntracts.SetValue(const.N_TRACTS)
        spin_ntracts.Bind(wx.EVT_TEXT, partial(self.OnSelectNumTracts, ctrl=spin_ntracts))
        spin_ntracts.Bind(wx.EVT_SPINCTRL, partial(self.OnSelectNumTracts, ctrl=spin_ntracts))

        # Change seed offset for computing tracts
        text_offset = wx.StaticText(self, -1, _("Seed offset (mm):"))
        spin_offset = wx.SpinCtrlDouble(self, -1, "", size=wx.Size(50, 23), inc = 0.1)
        spin_offset.Enable(1)
        spin_offset.SetRange(0, 100.0)
        spin_offset.SetValue(self.seed_offset)
        spin_offset.Bind(wx.EVT_TEXT, partial(self.OnSelectOffset, ctrl=spin_offset))
        spin_offset.Bind(wx.EVT_SPINCTRL, partial(self.OnSelectOffset, ctrl=spin_offset))
        # self.spin_offset = spin_offset

        # Change seed radius for computing tracts
        text_radius = wx.StaticText(self, -1, _("Seed radius (mm):"))
        spin_radius = wx.SpinCtrlDouble(self, -1, "", size=wx.Size(50, 23), inc=0.1)
        spin_radius.Enable(1)
        spin_radius.SetRange(0, 100.0)
        spin_radius.SetValue(self.seed_radius)
        spin_radius.Bind(wx.EVT_TEXT, partial(self.OnSelectRadius, ctrl=spin_radius))
        spin_radius.Bind(wx.EVT_SPINCTRL, partial(self.OnSelectRadius, ctrl=spin_radius))
        # self.spin_radius = spin_radius

        # Change sleep pause between navigation loops
        text_sleep = wx.StaticText(self, -1, _("Sleep (s):"))
        spin_sleep = wx.SpinCtrlDouble(self, -1, "", size=wx.Size(50, 23), inc=0.01)
        spin_sleep.Enable(1)
        spin_sleep.SetRange(0.01, 10.0)
        spin_sleep.SetValue(self.sleep_nav)
        spin_sleep.Bind(wx.EVT_TEXT, partial(self.OnSelectSleep, ctrl=spin_sleep))
        spin_sleep.Bind(wx.EVT_SPINCTRL, partial(self.OnSelectSleep, ctrl=spin_sleep))

        # Change opacity of brain mask visualization
        text_opacity = wx.StaticText(self, -1, _("Brain opacity:"))
        spin_opacity = wx.SpinCtrlDouble(self, -1, "", size=wx.Size(50, 23), inc=0.1)
        spin_opacity.Enable(0)
        spin_opacity.SetRange(0, 1.0)
        spin_opacity.SetValue(self.brain_opacity)
        spin_opacity.Bind(wx.EVT_TEXT, partial(self.OnSelectOpacity, ctrl=spin_opacity))
        spin_opacity.Bind(wx.EVT_SPINCTRL, partial(self.OnSelectOpacity, ctrl=spin_opacity))
        self.spin_opacity = spin_opacity

        # Create a horizontal sizer to threshold configs
        border = 1
        line_peel_depth = wx.BoxSizer(wx.HORIZONTAL)
        line_peel_depth.AddMany([(text_peel_depth, 1, wx.EXPAND | wx.GROW | wx.TOP | wx.RIGHT | wx.LEFT, border),
                                 (spin_peel_depth, 0, wx.ALL | wx.EXPAND | wx.GROW, border)])

        line_ntracts = wx.BoxSizer(wx.HORIZONTAL)
        line_ntracts.AddMany([(text_ntracts, 1, wx.EXPAND | wx.GROW | wx.TOP | wx.RIGHT | wx.LEFT, border),
                              (spin_ntracts, 0, wx.ALL | wx.EXPAND | wx.GROW, border)])

        line_offset = wx.BoxSizer(wx.HORIZONTAL)
        line_offset.AddMany([(text_offset, 1, wx.EXPAND | wx.GROW | wx.TOP | wx.RIGHT | wx.LEFT, border),
                             (spin_offset, 0, wx.ALL | wx.EXPAND | wx.GROW, border)])

        line_radius = wx.BoxSizer(wx.HORIZONTAL)
        line_radius.AddMany([(text_radius, 1, wx.EXPAND | wx.GROW | wx.TOP | wx.RIGHT | wx.LEFT, border),
                             (spin_radius, 0, wx.ALL | wx.EXPAND | wx.GROW, border)])

        line_sleep = wx.BoxSizer(wx.HORIZONTAL)
        line_sleep.AddMany([(text_sleep, 1, wx.EXPAND | wx.GROW | wx.TOP | wx.RIGHT | wx.LEFT, border),
                            (spin_sleep, 0, wx.ALL | wx.EXPAND | wx.GROW, border)])

        line_opacity = wx.BoxSizer(wx.HORIZONTAL)
        line_opacity.AddMany([(text_opacity, 1, wx.EXPAND | wx.GROW | wx.TOP | wx.RIGHT | wx.LEFT, border),
                            (spin_opacity, 0, wx.ALL | wx.EXPAND | wx.GROW, border)])

        # Check box to enable tract visualization
        checktracts = wx.CheckBox(self, -1, _('Enable tracts'))
        checktracts.SetValue(False)
        checktracts.Enable(0)
        checktracts.Bind(wx.EVT_CHECKBOX, partial(self.OnEnableTracts, ctrl=checktracts))
        self.checktracts = checktracts

        # Check box to enable surface peeling
        checkpeeling = wx.CheckBox(self, -1, _('Peel surface'))
        checkpeeling.SetValue(False)
        checkpeeling.Enable(0)
        checkpeeling.Bind(wx.EVT_CHECKBOX, partial(self.OnShowPeeling, ctrl=checkpeeling))
        self.checkpeeling = checkpeeling

        # Check box to enable tract visualization
        checkACT = wx.CheckBox(self, -1, _('ACT'))
        checkACT.SetValue(False)
        checkACT.Enable(0)
        checkACT.Bind(wx.EVT_CHECKBOX, partial(self.OnEnableACT, ctrl=checkACT))
        self.checkACT = checkACT

        border_last = 1
        line_checks = wx.BoxSizer(wx.HORIZONTAL)
        line_checks.Add(checktracts, 0, wx.ALIGN_LEFT | wx.RIGHT | wx.LEFT, border_last)
        line_checks.Add(checkpeeling, 0, wx.ALIGN_CENTER | wx.RIGHT | wx.LEFT, border_last)
        line_checks.Add(checkACT, 0, wx.RIGHT | wx.LEFT, border_last)

        # Add line sizers into main sizer
        border = 1
        border_last = 10
        main_sizer = wx.BoxSizer(wx.VERTICAL)
        main_sizer.Add(line_btns, 0, wx.BOTTOM | wx.ALIGN_CENTER_HORIZONTAL, border_last)
        main_sizer.Add(line_peel_depth, 0, wx.GROW | wx.EXPAND | wx.LEFT | wx.RIGHT | wx.TOP, border)
        main_sizer.Add(line_ntracts, 0, wx.GROW | wx.EXPAND | wx.LEFT | wx.RIGHT | wx.TOP, border)
        main_sizer.Add(line_offset, 0, wx.GROW | wx.EXPAND | wx.LEFT | wx.RIGHT | wx.TOP, border)
        main_sizer.Add(line_radius, 0, wx.GROW | wx.EXPAND | wx.LEFT | wx.RIGHT | wx.TOP, border)
        main_sizer.Add(line_sleep, 0, wx.GROW | wx.EXPAND | wx.LEFT | wx.RIGHT | wx.TOP, border)
        main_sizer.Add(line_opacity, 0, wx.GROW | wx.EXPAND | wx.LEFT | wx.RIGHT | wx.TOP, border)
        main_sizer.Add(line_checks, 0, wx.GROW | wx.EXPAND | wx.LEFT | wx.RIGHT | wx.TOP | wx.BOTTOM, border_last)
        main_sizer.Fit(self)

        self.SetSizer(main_sizer)
        self.Update()

    def __bind_events(self):
        Publisher.subscribe(self.OnCloseProject, 'Close project data')
        Publisher.subscribe(self.OnUpdateTracts, 'Set cross focal point')
        Publisher.subscribe(self.UpdateNavigationStatus, 'Navigation status')

    def OnSelectPeelingDepth(self, evt, ctrl):
        self.peel_depth = ctrl.GetValue()
        if self.checkpeeling.GetValue():
            actor = self.brain_peel.get_actor(self.peel_depth, self.affine_vtk)
            Publisher.sendMessage('Update peel', flag=True, actor=actor)
            Publisher.sendMessage('Get peel centers and normals', centers=self.brain_peel.peel_centers,
                                  normals=self.brain_peel.peel_normals)
            Publisher.sendMessage('Get init locator', locator=self.brain_peel.locator)
            self.peel_loaded = True
    def OnSelectNumTracts(self, evt, ctrl):
        self.n_tracts = ctrl.GetValue()
        # self.tract.n_tracts = ctrl.GetValue()
        Publisher.sendMessage('Update number of tracts', data=self.n_tracts)

    def OnSelectOffset(self, evt, ctrl):
        self.seed_offset = ctrl.GetValue()
        # self.tract.seed_offset = ctrl.GetValue()
        Publisher.sendMessage('Update seed offset', data=self.seed_offset)

    def OnSelectRadius(self, evt, ctrl):
        self.seed_radius = ctrl.GetValue()
        # self.tract.seed_offset = ctrl.GetValue()
        Publisher.sendMessage('Update seed radius', data=self.seed_radius)

    def OnSelectSleep(self, evt, ctrl):
        self.sleep_nav = ctrl.GetValue()
        # self.tract.seed_offset = ctrl.GetValue()
        Publisher.sendMessage('Update sleep', data=self.sleep_nav)

    def OnSelectOpacity(self, evt, ctrl):
        self.brain_actor.GetProperty().SetOpacity(ctrl.GetValue())
        Publisher.sendMessage('Update peel', flag=True, actor=self.brain_actor)

    def OnShowPeeling(self, evt, ctrl):
        # self.view_peeling = ctrl.GetValue()
        if ctrl.GetValue():
            actor = self.brain_peel.get_actor(self.peel_depth, self.affine_vtk)
            self.peel_loaded = True
            Publisher.sendMessage('Update peel visualization', data=self.peel_loaded)
        else:
            actor = None
            self.peel_loaded = False
            Publisher.sendMessage('Update peel visualization', data= self.peel_loaded)

        Publisher.sendMessage('Update peel', flag=ctrl.GetValue(), actor=actor)

    def OnEnableTracts(self, evt, ctrl):
        self.view_tracts = ctrl.GetValue()
        Publisher.sendMessage('Update tracts visualization', data=self.view_tracts)
        if not self.view_tracts:
            Publisher.sendMessage('Remove tracts')
            Publisher.sendMessage("Update marker offset state", create=False)

    def OnEnableACT(self, evt, ctrl):
        # self.view_peeling = ctrl.GetValue()
        # if ctrl.GetValue():
        #     act_data = self.brain_peel.get_actor(self.peel_depth)
        # else:
        #     actor = None
        Publisher.sendMessage('Enable ACT', data=ctrl.GetValue())

    def UpdateNavigationStatus(self, nav_status, vis_status):
        self.nav_status = nav_status

    def OnLinkBrain(self, event=None):
        Publisher.sendMessage('Update status text in GUI', label=_("Busy"))
        Publisher.sendMessage('Begin busy cursor')
        mask_path = dlg.ShowImportOtherFilesDialog(const.ID_NIFTI_IMPORT, _("Import brain mask"))
        img_path = dlg.ShowImportOtherFilesDialog(const.ID_NIFTI_IMPORT, _("Import T1 anatomical image"))
        # data_dir = os.environ.get('OneDrive') + r'\data\dti_navigation\baran\anat_reg_improve_20200609'
        # mask_file = 'Baran_brain_mask.nii'
        # mask_path = os.path.join(data_dir, mask_file)
        # img_file = 'Baran_T1_inFODspace.nii'
        # img_path = os.path.join(data_dir, img_file)

        if not self.affine_vtk:
            slic = sl.Slice()
            prj_data = prj.Project()
            matrix_shape = tuple(prj_data.matrix_shape)
            self.affine = slic.affine.copy()
            self.affine[1, -1] -= matrix_shape[1]
            self.affine_vtk = vtk_utils.numpy_to_vtkMatrix4x4(self.affine)

        try:
            self.brain_peel = brain.Brain(img_path, mask_path, self.n_peels, self.affine_vtk)
            self.brain_actor = self.brain_peel.get_actor(self.peel_depth, self.affine_vtk)
            self.brain_actor.GetProperty().SetOpacity(self.brain_opacity)
            Publisher.sendMessage('Update peel', flag=True, actor=self.brain_actor)
            Publisher.sendMessage('Get peel centers and normals', centers=self.brain_peel.peel_centers,
                                  normals=self.brain_peel.peel_normals)
            Publisher.sendMessage('Get init locator', locator=self.brain_peel.locator)
            self.checkpeeling.Enable(1)
            self.checkpeeling.SetValue(True)
            self.spin_opacity.Enable(1)
            Publisher.sendMessage('Update status text in GUI', label=_("Brain model loaded"))
            self.peel_loaded = True
            Publisher.sendMessage('Update peel visualization', data= self.peel_loaded)
        except:
            wx.MessageBox(_("Unable to load brain mask."), _("InVesalius 3"))

        Publisher.sendMessage('End busy cursor')

    def OnLinkFOD(self, event=None):
        Publisher.sendMessage('Update status text in GUI', label=_("Busy"))
        Publisher.sendMessage('Begin busy cursor')
        filename = dlg.ShowImportOtherFilesDialog(const.ID_NIFTI_IMPORT, msg=_("Import Trekker FOD"))
        # Juuso
        # data_dir = os.environ.get('OneDriveConsumer') + '\\data\\dti'
        # FOD_path = 'sub-P0_dwi_FOD.nii'
        # Baran
        # data_dir = os.environ.get('OneDrive') + r'\data\dti_navigation\baran\anat_reg_improve_20200609'
        # FOD_path = 'Baran_FOD.nii'
        # filename = os.path.join(data_dir, FOD_path)

        # if not self.affine_vtk:
        #     slic = sl.Slice()
        #     self.affine = slic.affine
        #     self.affine_vtk = vtk_utils.numpy_to_vtkMatrix4x4(self.affine)

        if not self.affine_vtk:
            slic = sl.Slice()
            prj_data = prj.Project()
            matrix_shape = tuple(prj_data.matrix_shape)
            self.affine = slic.affine.copy()
            self.affine[1, -1] -= matrix_shape[1]
            self.affine_vtk = vtk_utils.numpy_to_vtkMatrix4x4(self.affine)

        # try:

        self.trekker = Trekker.initialize(filename.encode('utf-8'))
        self.trekker, n_threads = dti.set_trekker_parameters(self.trekker, self.trekker_cfg)

        self.checktracts.Enable(1)
        self.checktracts.SetValue(True)
        self.view_tracts = True
        Publisher.sendMessage('Update Trekker object', data=self.trekker)
        Publisher.sendMessage('Update number of threads', data=n_threads)
        Publisher.sendMessage('Update tracts visualization', data=1)
        Publisher.sendMessage('Update status text in GUI', label=_("Trekker initialized"))
        # except:
        #     wx.MessageBox(_("Unable to initialize Trekker, check FOD and config files."), _("InVesalius 3"))

        Publisher.sendMessage('End busy cursor')

    def OnLoadACT(self, event=None):
        Publisher.sendMessage('Update status text in GUI', label=_("Busy"))
        Publisher.sendMessage('Begin busy cursor')
        filename = dlg.ShowImportOtherFilesDialog(const.ID_NIFTI_IMPORT, msg=_("Import anatomical labels"))
        # Baran
        # data_dir = os.environ.get('OneDrive') + r'\data\dti_navigation\baran\anat_reg_improve_20200609'
        # act_path = 'Baran_trekkerACTlabels_inFODspace.nii'
        # filename = os.path.join(data_dir, act_path)

        act_data = nb.squeeze_image(nb.load(filename))
        act_data = nb.as_closest_canonical(act_data)
        act_data.update_header()
        act_data_arr = act_data.get_fdata()

        if not self.affine_vtk:
            slic = sl.Slice()
            prj_data = prj.Project()
            matrix_shape = tuple(prj_data.matrix_shape)
            self.affine = slic.affine.copy()
            self.affine[1, -1] -= matrix_shape[1]
            self.affine_vtk = vtk_utils.numpy_to_vtkMatrix4x4(self.affine)

        self.checkACT.Enable(1)
        self.checkACT.SetValue(True)

        Publisher.sendMessage('Update ACT data', data=act_data_arr)
        Publisher.sendMessage('Enable ACT', data=True)
        # Publisher.sendMessage('Create grid', data=act_data_arr, affine=self.affine)
        # Publisher.sendMessage('Update number of threads', data=n_threads)
        # Publisher.sendMessage('Update tracts visualization', data=1)
        Publisher.sendMessage('Update status text in GUI', label=_("Trekker ACT loaded"))

        Publisher.sendMessage('End busy cursor')

    def OnLoadParameters(self, event=None):
        import json
        filename = dlg.ShowLoadSaveDialog(message=_(u"Load Trekker configuration"),
                                          wildcard=_("JSON file (*.json)|*.json"))
        try:
            # Check if filename exists, read the JSON file and check if all parameters match
            # with the required list defined in the constants module
            # if a parameter is missing, raise an error
            if filename:
                with open(filename) as json_file:
                    self.trekker_cfg = json.load(json_file)
                assert all(name in self.trekker_cfg for name in const.TREKKER_CONFIG)
                if self.trekker:
                    self.trekker, n_threads = dti.set_trekker_parameters(self.trekker, self.trekker_cfg)
                    Publisher.sendMessage('Update Trekker object', data=self.trekker)
                    Publisher.sendMessage('Update number of threads', data=n_threads)

                Publisher.sendMessage('Update status text in GUI', label=_("Trekker config loaded"))

        except (AssertionError, json.decoder.JSONDecodeError):
            # Inform user that file is not compatible
            self.trekker_cfg = const.TREKKER_CONFIG
            wx.MessageBox(_("File incompatible, using default configuration."), _("InVesalius 3"))
            Publisher.sendMessage('Update status text in GUI', label="")

    def OnUpdateTracts(self, position):
        """
        Minimal working version of tract computation. Updates when cross sends Pubsub message to update.
        Position refers to the coordinates in InVesalius 2D space. To represent the same coordinates in the 3D space,
        flip_x the coordinates and multiply the z coordinate by -1. This is all done in the flix_x function.

        :param arg: event for pubsub
        :param position: list or array with the x, y, and z coordinates in InVesalius space
        """
        # Minimal working version of tract computation
        # It updates when cross updates
        # pass
        if self.view_tracts and not self.nav_status:
            # print("Running during navigation")
            coord_flip = list(position[:3])
            coord_flip[1] = -coord_flip[1]
            dti.compute_tracts(self.trekker, coord_flip, self.affine, self.affine_vtk,
                               self.n_tracts)

    def OnCloseProject(self):
        self.checktracts.SetValue(False)
        self.checktracts.Enable(0)
        self.checkpeeling.SetValue(False)
        self.checkpeeling.Enable(0)
        self.checkACT.SetValue(False)
        self.checkACT.Enable(0)

        self.spin_opacity.SetValue(const.BRAIN_OPACITY)
        self.spin_opacity.Enable(0)
        Publisher.sendMessage('Update peel', flag=False, actor=self.brain_actor)

        self.peel_depth = const.PEEL_DEPTH
        self.n_tracts = const.N_TRACTS

        Publisher.sendMessage('Remove tracts')


class SessionPanel(wx.Panel):
    def __init__(self, parent):
        wx.Panel.__init__(self, parent)
        try:
            default_colour = wx.SystemSettings.GetColour(wx.SYS_COLOUR_MENUBAR)
        except AttributeError:
            default_colour = wx.SystemSettings_GetColour(wx.SYS_COLOUR_MENUBAR)
        self.SetBackgroundColour(default_colour)
        
        # session count spinner
        self.__spin_session = wx.SpinCtrl(self, -1, "", size=wx.Size(40, 23))
        self.__spin_session.SetRange(1, 99)
        self.__spin_session.SetValue(1)

        self.__spin_session.Bind(wx.EVT_TEXT, self.OnSessionChanged)
        self.__spin_session.Bind(wx.EVT_SPINCTRL, self.OnSessionChanged)
                
        sizer_create = wx.FlexGridSizer(rows=1, cols=1, hgap=5, vgap=5)
        sizer_create.AddMany([(self.__spin_session, 1)])

    def OnSessionChanged(self, evt):
        Publisher.sendMessage('Current session changed', new_session_id=self.__spin_session.GetValue())
        

class InputAttributes(object):
    # taken from https://stackoverflow.com/questions/2466191/set-attributes-from-dictionary-in-python
    def __init__(self, *initial_data, **kwargs):
        for dictionary in initial_data:
            for key in dictionary:
                setattr(self, key, dictionary[key])
        for key in kwargs:
            setattr(self, key, kwargs[key])<|MERGE_RESOLUTION|>--- conflicted
+++ resolved
@@ -20,11 +20,8 @@
 import dataclasses
 from functools import partial
 import itertools
-<<<<<<< HEAD
 import csv
 import queue
-=======
->>>>>>> 9460b9cd
 import time
 import threading
 
@@ -1132,7 +1129,6 @@
         x_seed : float = 0
         y_seed : float = 0
         z_seed : float = 0
-<<<<<<< HEAD
         x_head : float = 0
         y_head : float = 0
         z_head : float = 0
@@ -1145,12 +1141,8 @@
         alpha_robot : float = 0
         beta_robot: float = 0
         gamma_robot : float = 0
-        is_target : int = 0 # is_target is int instead of boolean to avoid
-                            # problems with CSV export
-=======
         is_target : bool = False
         session_id : int = 1
->>>>>>> 9460b9cd
 
         # x, y, z, alpha, beta, gamma can be jointly accessed as coord
         @property
@@ -1222,11 +1214,8 @@
             res += '\t'.join(map(lambda x: 'N/A' if x is None else str(x), (*position_world, *orientation_world)))
             return res
 
-<<<<<<< HEAD
-    def __init__(self, parent, tracker):
-=======
         def from_string(self, str):
-            """Deserialize from a tab-separated string. If the string is not 
+            """Deserialize from a tab-separated string. If the string is not
             properly formatted, might throw an exception and leave the object
             in an inconsistent state."""
             for field, str_val in zip(dataclasses.fields(self.__class__), str.split('\t')):
@@ -1239,8 +1228,7 @@
                 if field.type is bool:
                     setattr(self, field.name, str_val=='True')
 
-    def __init__(self, parent):
->>>>>>> 9460b9cd
+    def __init__(self, parent, tracker):
         wx.Panel.__init__(self, parent)
         try:
             default_colour = wx.SystemSettings.GetColour(wx.SYS_COLOUR_MENUBAR)
@@ -1260,22 +1248,11 @@
         self.markers = []
         self.current_head = 0, 0, 0, 0, 0, 0
         self.current_robot = 0, 0, 0, 0, 0, 0
-        self.list_coord = []
-        self.marker_ind = 0
-        self.tgt_flag = self.tgt_index = None
         self.nav_status = False
-        self.mchange = None
-        self.flag_target = False
 
         self.marker_colour = const.MARKER_COLOUR
         self.marker_size = const.MARKER_SIZE
-<<<<<<< HEAD
-
-        # Define CSV dialect for saving/loading markers
-        csv.register_dialect('markers_dialect', delimiter='\t', quoting=csv.QUOTE_NONNUMERIC)
-=======
         self.current_session = 1
->>>>>>> 9460b9cd
 
         # Change marker size
         spin_size = wx.SpinCtrl(self, -1, "", size=wx.Size(40, 23))
@@ -1363,15 +1340,8 @@
         Publisher.subscribe(self.CreateMarker, 'Create marker')
         Publisher.subscribe(self.UpdateNavigationStatus, 'Navigation status')
         Publisher.subscribe(self.UpdateSeedCoordinates, 'Update tracts')
-<<<<<<< HEAD
-        Publisher.subscribe(self.UpdateMchange, 'Update matrix change')
-        Publisher.subscribe(self.UpdateMRef, 'Update ref matrix')
+        Publisher.subscribe(self.OnChangeCurrentSession, 'Current session changed')
         Publisher.subscribe(self.UpdateRobotCoord, 'Update raw coord')
-        Publisher.subscribe(self.UpdateObjectMarker2Center, 'Update object marker to center')
-        Publisher.subscribe(self.OnObjectTarget, 'Coil at target')
-=======
-        Publisher.subscribe(self.OnChangeCurrentSession, 'Current session changed')
->>>>>>> 9460b9cd
 
     def __find_target_marker(self):
         """Return the index of the marker currently selected as target (there
@@ -1379,17 +1349,17 @@
         for i in range(len(self.markers)):
             if self.markers[i].is_target:
                 return i
-
+                
         return -1
 
     def __get_selected_items(self):
-        """
+        """    
         Returns a (possibly empty) list of the selected items in the list control.
         """
         selection = []
 
         next = self.lc.GetFirstSelected()
-
+               
         while next != -1:
             selection.append(next)
             next = self.lc.GetNextSelected(next)
@@ -1452,22 +1422,9 @@
     def UpdateSeedCoordinates(self, root=None, affine_vtk=None, coord_offset=(0, 0, 0)):
         self.current_seed = coord_offset
 
-    def UpdateMRef(self, m_ref):
-        self.m_ref = m_ref
-
-    def UpdateMchange(self, mchange):
-        self.mchange = mchange
-
     def UpdateRobotCoord(self, coord_raw, markers_flag):
         self.current_head = coord_raw[1]
         self.current_robot = coord_raw[2]
-
-    def UpdateObjectMarker2Center(self, s0_raw, t_offset):
-        self.s0_raw=s0_raw
-        self.t_offset=t_offset
-
-    def OnObjectTarget(self, state):
-        self.flag_target = state
 
     def OnMouseRightDown(self, evt):
         # TODO: Enable the "Set as target" only when target is created with registered object
@@ -1582,7 +1539,7 @@
 
         if not evt: # called through pubsub
             index = []
-
+            
             if label and (label in self.__list_fiducial_labels()):
                 for id_n in range(self.lc.GetItemCount()):
                     item = self.lc.GetItem(id_n, 4)
@@ -1596,14 +1553,13 @@
         if index:
             if self.__find_target_marker() in index:
                 Publisher.sendMessage('Disable or enable coil tracker', status=False)
+                Publisher.sendMessage('Robot target matrix', robot_tracker_flag=False,
+                                      m_change_robot2ref=None)
                 wx.MessageBox(_("Target deleted."), _("InVesalius 3"))
 
             self.__delete_multiple_markers(index)
         else:
             if evt: # Don't show the warning if called through pubsub
-                #TODO: reset robot target. (target should be the same target as invesalius?)
-                Publisher.sendMessage('Robot target matrix', robot_tracker_flag=False,
-                                      m_change_robot2ref=None)
                 wx.MessageBox(_("No data selected."), _("InVesalius 3"))
 
     def OnCreateMarker(self, evt):
@@ -1615,10 +1571,10 @@
         file should not contain any fiducials already in the list."""
         filename = dlg.ShowLoadSaveDialog(message=_(u"Load markers"),
                                           wildcard=const.WILDCARD_MARKER_FILES)
-
+                
         if not filename:
             return
-
+        
         try:
             with open(filename, 'r') as file:
                 magick_line = file.readline()
@@ -1627,14 +1583,8 @@
                 if ver != 0:
                     wx.MessageBox(_("Unknown version of the markers file."), _("InVesalius 3"))
                     return
-<<<<<<< HEAD
-
-                reader = csv.reader(file, dialect='markers_dialect')
-                next(reader) # skip the header line
-=======
                 
                 file.readline() # skip the header line
->>>>>>> 9460b9cd
 
                 # Read the data lines and create markers
                 for line in file.readlines():
@@ -1652,9 +1602,10 @@
                         self.__set_marker_as_target(len(self.markers)-1)
 
         except:
-            wx.MessageBox(_("Invalid markers file."), _("InVesalius 3"))
+            wx.MessageBox(_("Invalid markers file."), _("InVesalius 3"))     
 
     def OnMarkersVisibility(self, evt, ctrl):
+
         if ctrl.GetValue():
             Publisher.sendMessage('Hide all markers',  indexes=self.lc.GetItemCount())
             ctrl.SetLabel('Show')
@@ -1686,7 +1637,7 @@
                 file.writelines('%s\n' % marker.to_string() for marker in self.markers)
                 file.close()
         except:
-            wx.MessageBox(_("Error writing markers file."), _("InVesalius 3"))
+            wx.MessageBox(_("Error writing markers file."), _("InVesalius 3"))  
 
     def OnSelectColour(self, evt, ctrl):
         #TODO: Make sure GetValue returns 3 numbers (without alpha)
@@ -1695,14 +1646,10 @@
     def OnSelectSize(self, evt, ctrl):
         self.marker_size = ctrl.GetValue()
 
-<<<<<<< HEAD
-    def CreateMarker(self, coord=None, colour=None, size=None, label='*', is_target=0, seed=None, head=None, robot=None):
-=======
     def OnChangeCurrentSession(self, new_session_id):
         self.current_session = new_session_id
 
-    def CreateMarker(self, coord=None, colour=None, size=None, label='*', is_target=False, seed=None, session_id=None):
->>>>>>> 9460b9cd
+    def CreateMarker(self, coord=None, colour=None, size=None, label='*', is_target=0, seed=None, head=None, robot=None, session_id=None):
         new_marker = self.Marker()
         new_marker.coord = coord or self.current_coord
         new_marker.colour = colour or self.marker_colour
@@ -1710,12 +1657,9 @@
         new_marker.label = label
         new_marker.is_target = is_target
         new_marker.seed = seed or self.current_seed
-<<<<<<< HEAD
         new_marker.head = head or self.current_head
         new_marker.robot = robot or self.current_robot
-=======
         new_marker.session_id = session_id or self.current_session
->>>>>>> 9460b9cd
 
         # Note that ball_id is zero-based, so we assign it len(self.markers) before the new marker is added
         Publisher.sendMessage('Add marker', ball_id=len(self.markers),
@@ -2193,7 +2137,7 @@
         except AttributeError:
             default_colour = wx.SystemSettings_GetColour(wx.SYS_COLOUR_MENUBAR)
         self.SetBackgroundColour(default_colour)
-        
+
         # session count spinner
         self.__spin_session = wx.SpinCtrl(self, -1, "", size=wx.Size(40, 23))
         self.__spin_session.SetRange(1, 99)
@@ -2201,13 +2145,13 @@
 
         self.__spin_session.Bind(wx.EVT_TEXT, self.OnSessionChanged)
         self.__spin_session.Bind(wx.EVT_SPINCTRL, self.OnSessionChanged)
-                
+
         sizer_create = wx.FlexGridSizer(rows=1, cols=1, hgap=5, vgap=5)
         sizer_create.AddMany([(self.__spin_session, 1)])
 
     def OnSessionChanged(self, evt):
         Publisher.sendMessage('Current session changed', new_session_id=self.__spin_session.GetValue())
-        
+
 
 class InputAttributes(object):
     # taken from https://stackoverflow.com/questions/2466191/set-attributes-from-dictionary-in-python
