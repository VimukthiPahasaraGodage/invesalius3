#--------------------------------------------------------------------------
# Software:     InVesalius - Software de Reconstrucao 3D de Imagens Medicas
# Copyright:    (C) 2001  Centro de Pesquisas Renato Archer
# Homepage:     http://www.softwarepublico.gov.br
# Contact:      invesalius@cti.gov.br
# License:      GNU - GPL 2 (LICENSE.txt/LICENCA.txt)
#--------------------------------------------------------------------------
#    Este programa e software livre; voce pode redistribui-lo e/ou
#    modifica-lo sob os termos da Licenca Publica Geral GNU, conforme
#    publicada pela Free Software Foundation; de acordo com a versao 2
#    da Licenca.
#
#    Este programa eh distribuido na expectativa de ser util, mas SEM
#    QUALQUER GARANTIA; sem mesmo a garantia implicita de
#    COMERCIALIZACAO ou de ADEQUACAO A QUALQUER PROPOSITO EM
#    PARTICULAR. Consulte a Licenca Publica Geral GNU para obter mais
#    detalhes.
#--------------------------------------------------------------------------

from functools import partial
import csv
import os
import queue
import sys
import time
import threading

import nibabel as nb
import numpy as np
try:
    import Trekker
    has_trekker = True
except ImportError:
    has_trekker = False
try:
    import invesalius.data.elfin as elfin
    import invesalius.data.elfin_robot as elfin_process
    has_robot = True
except ImportError:
    has_robot = False

import wx

try:
    import wx.lib.agw.hyperlink as hl
    import wx.lib.agw.foldpanelbar as fpb
except ImportError:
    import wx.lib.hyperlink as hl
    import wx.lib.foldpanelbar as fpb

import wx.lib.colourselect as csel
import wx.lib.masked.numctrl
from invesalius.pubsub import pub as Publisher
from time import sleep

import invesalius.constants as const
import invesalius.data.bases as db

if has_trekker:
    import invesalius.data.brainmesh_handler as brain

import invesalius.data.coordinates as dco
import invesalius.data.coregistration as dcr
import invesalius.data.slice_ as sl
import invesalius.data.trackers as dt
import invesalius.data.tractography as dti
import invesalius.data.transformations as tr
import invesalius.data.trigger as trig
import invesalius.data.record_coords as rec
import invesalius.data.vtk_utils as vtk_utils
import invesalius.gui.dialogs as dlg
import invesalius.project as prj
from invesalius import utils

HAS_PEDAL_CONNECTION = True
try:
    from invesalius.net.pedal_connection import PedalConnection
except ImportError:
    HAS_PEDAL_CONNECTION = False

BTN_NEW = wx.NewId()
BTN_IMPORT_LOCAL = wx.NewId()


class TaskPanel(wx.Panel):
    def __init__(self, parent):
        wx.Panel.__init__(self, parent)

        inner_panel = InnerTaskPanel(self)

        sizer = wx.BoxSizer(wx.HORIZONTAL)
        sizer.Add(inner_panel, 1, wx.EXPAND|wx.GROW|wx.BOTTOM|wx.RIGHT |
                  wx.LEFT, 7)
        sizer.Fit(self)

        self.SetSizer(sizer)
        self.Update()
        self.SetAutoLayout(1)


class InnerTaskPanel(wx.Panel):
    def __init__(self, parent):
        wx.Panel.__init__(self, parent)
        default_colour = self.GetBackgroundColour()
        background_colour = wx.Colour(255,255,255)
        self.SetBackgroundColour(background_colour)

        txt_nav = wx.StaticText(self, -1, _('Select fiducials and navigate'),
                                size=wx.Size(90, 20))
        txt_nav.SetFont(wx.Font(9, wx.DEFAULT, wx.NORMAL, wx.BOLD))

        # Create horizontal sizer to represent lines in the panel
        txt_sizer = wx.BoxSizer(wx.HORIZONTAL)
        txt_sizer.Add(txt_nav, 1, wx.EXPAND|wx.GROW, 5)

        # Fold panel which contains navigation configurations
        fold_panel = FoldPanel(self)
        fold_panel.SetBackgroundColour(default_colour)

        # Add line sizer into main sizer
        main_sizer = wx.BoxSizer(wx.VERTICAL)
        main_sizer.Add(txt_sizer, 0, wx.GROW|wx.EXPAND|wx.LEFT|wx.RIGHT, 5)
        main_sizer.Add(fold_panel, 1, wx.GROW|wx.EXPAND|wx.LEFT|wx.RIGHT, 5)
        main_sizer.AddSpacer(5)
        main_sizer.Fit(self)

        self.SetSizerAndFit(main_sizer)
        self.Update()
        self.SetAutoLayout(1)

        self.sizer = main_sizer


class FoldPanel(wx.Panel):
    def __init__(self, parent):
        wx.Panel.__init__(self, parent)

        inner_panel = InnerFoldPanel(self)

        sizer = wx.BoxSizer(wx.VERTICAL)
        sizer.Add(inner_panel, 0, wx.EXPAND|wx.GROW)
        sizer.Fit(self)

        self.SetSizerAndFit(sizer)
        self.Update()
        self.SetAutoLayout(1)


class InnerFoldPanel(wx.Panel):
    def __init__(self, parent):
        wx.Panel.__init__(self, parent)
        try:
            default_colour = wx.SystemSettings.GetColour(wx.SYS_COLOUR_MENUBAR)
        except AttributeError:
            default_colour = wx.SystemSettings_GetColour(wx.SYS_COLOUR_MENUBAR)
        self.SetBackgroundColour(default_colour)

        self.__bind_events()
        # Fold panel and its style settings
        # FIXME: If we dont insert a value in size or if we set wx.DefaultSize,
        # the fold_panel doesnt show. This means that, for some reason, Sizer
        # is not working properly in this panel. It might be on some child or
        # parent panel. Perhaps we need to insert the item into the sizer also...
        # Study this.

        fold_panel = fpb.FoldPanelBar(self, -1, wx.DefaultPosition,
                                      (10, 310), 0, fpb.FPB_SINGLE_FOLD)
        # Fold panel style
        style = fpb.CaptionBarStyle()
        style.SetCaptionStyle(fpb.CAPTIONBAR_GRADIENT_V)
        style.SetFirstColour(default_colour)
        style.SetSecondColour(default_colour)

        # Fold 1 - Navigation panel
        item = fold_panel.AddFoldPanel(_("Neuronavigation"), collapsed=True)
        ntw = NeuronavigationPanel(item)

        fold_panel.ApplyCaptionStyle(item, style)
        fold_panel.AddFoldPanelWindow(item, ntw, spacing=0,
                                      leftSpacing=0, rightSpacing=0)
        fold_panel.Expand(fold_panel.GetFoldPanel(0))

        # Fold 2 - Object registration panel
        item = fold_panel.AddFoldPanel(_("Object registration"), collapsed=True)
        otw = ObjectRegistrationPanel(item)

        fold_panel.ApplyCaptionStyle(item, style)
        fold_panel.AddFoldPanelWindow(item, otw, spacing=0,
                                      leftSpacing=0, rightSpacing=0)

        # Fold 3 - Markers panel
        item = fold_panel.AddFoldPanel(_("Markers"), collapsed=True)
        mtw = MarkersPanel(item)

        fold_panel.ApplyCaptionStyle(item, style)
        fold_panel.AddFoldPanelWindow(item, mtw, spacing= 0,
                                      leftSpacing=0, rightSpacing=0)

        # Fold 4 - Tractography panel
        if has_trekker:
            item = fold_panel.AddFoldPanel(_("Tractography"), collapsed=True)
            otw = TractographyPanel(item)

            fold_panel.ApplyCaptionStyle(item, style)
            fold_panel.AddFoldPanelWindow(item, otw, spacing=0,
                                          leftSpacing=0, rightSpacing=0)

        # Fold 5 - DBS
        self.dbs_item = fold_panel.AddFoldPanel(_("Deep Brain Stimulation"), collapsed=True)
        dtw = DbsPanel(self.dbs_item) #Atribuir nova var, criar panel

        fold_panel.ApplyCaptionStyle(self.dbs_item, style)
        fold_panel.AddFoldPanelWindow(self.dbs_item, dtw, spacing= 0,
                                      leftSpacing=0, rightSpacing=0)
        self.dbs_item.Hide()

        # Check box for camera update in volume rendering during navigation
        tooltip = wx.ToolTip(_("Update camera in volume"))
        checkcamera = wx.CheckBox(self, -1, _('Vol. camera'))
        checkcamera.SetToolTip(tooltip)
        checkcamera.SetValue(const.CAM_MODE)
        checkcamera.Bind(wx.EVT_CHECKBOX, self.OnVolumeCamera)
        self.checkcamera = checkcamera

        # Check box for trigger monitoring to create markers from serial port
        tooltip = wx.ToolTip(_("Enable external trigger for creating markers"))
        checktrigger = wx.CheckBox(self, -1, _('Ext. trigger'))
        checktrigger.SetToolTip(tooltip)
        checktrigger.SetValue(False)
        checktrigger.Bind(wx.EVT_CHECKBOX, partial(self.OnExternalTrigger, ctrl=checktrigger))
        self.checktrigger = checktrigger

        # Check box for object position and orientation update in volume rendering during navigation
        tooltip = wx.ToolTip(_("Show and track TMS coil"))
        checkobj = wx.CheckBox(self, -1, _('Show coil'))
        checkobj.SetToolTip(tooltip)
        checkobj.SetValue(False)
        checkobj.Disable()
        checkobj.Bind(wx.EVT_CHECKBOX, self.OnShowObject)
        self.checkobj = checkobj

        #  if sys.platform != 'win32':
        self.checkcamera.SetWindowVariant(wx.WINDOW_VARIANT_SMALL)
        checktrigger.SetWindowVariant(wx.WINDOW_VARIANT_SMALL)
        checkobj.SetWindowVariant(wx.WINDOW_VARIANT_SMALL)

        line_sizer = wx.BoxSizer(wx.HORIZONTAL)
        line_sizer.Add(checkcamera, 0, wx.ALIGN_LEFT | wx.RIGHT | wx.LEFT, 5)
        line_sizer.Add(checktrigger, 0, wx.ALIGN_CENTER)
        line_sizer.Add(checkobj, 0, wx.RIGHT | wx.LEFT, 5)
        line_sizer.Fit(self)

        # Panel sizer to expand fold panel
        sizer = wx.BoxSizer(wx.VERTICAL)
        sizer.Add(fold_panel, 0, wx.GROW|wx.EXPAND)
        sizer.Add(line_sizer, 1, wx.GROW | wx.EXPAND)
        sizer.Fit(self)

        self.track_obj = False

        self.SetSizer(sizer)
        self.Update()
        self.SetAutoLayout(1)
        
    def __bind_events(self):
        Publisher.subscribe(self.OnCheckStatus, 'Navigation status')
        Publisher.subscribe(self.OnShowObject, 'Update track object state')
        Publisher.subscribe(self.OnVolumeCamera, 'Change camera checkbox')
        Publisher.subscribe(self.OnShowDbs, "Active dbs folder")
        Publisher.subscribe(self.OnHideDbs, "Deactive dbs folder")

    def OnShowDbs(self):
        self.dbs_item.Show()

    def OnHideDbs(self):
        self.dbs_item.Hide()

    def OnCheckStatus(self, nav_status, vis_status):
        if nav_status:
            self.checktrigger.Enable(False)
            self.checkobj.Enable(False)
        else:
            self.checktrigger.Enable(True)
            if self.track_obj:
                self.checkobj.Enable(True)

    def OnExternalTrigger(self, evt, ctrl):
        Publisher.sendMessage('Update trigger state', trigger_state=ctrl.GetValue())

    def OnShowObject(self, evt=None, flag=None, obj_name=None, polydata=None):
        if not evt:
            if flag:
                self.checkobj.Enable(True)
                self.checkobj.SetValue(True)
                self.track_obj = True
                Publisher.sendMessage('Status target button', status=True)
            else:
                self.checkobj.Enable(False)
                self.checkobj.SetValue(False)
                self.track_obj = False
                Publisher.sendMessage('Status target button', status=False)

        Publisher.sendMessage('Update show object state', state=self.checkobj.GetValue())

    def OnVolumeCamera(self, evt=None, status=None):
        if not evt:
            self.checkcamera.SetValue(status)
        Publisher.sendMessage('Update volume camera state', camera_state=self.checkcamera.GetValue())


class Navigation():
    def __init__(self):
        self.image_fiducials = np.full([3, 3], np.nan)
        self.correg = None
        self.current_coord = 0, 0, 0
        self.target = None
        self.trigger = None
        self.trigger_state = False
        self.obj_reg = None
        self.track_obj = False
        self.m_change = None
        self.all_fiducials = np.zeros((6, 6))

        self.event = threading.Event()
        self.robot_event = threading.Event()

        self.coord_queue = QueueCustom(maxsize=1)
        self.objattarget_queue = QueueCustom(maxsize=1)
        self.robot_coord_queue = QueueCustom(maxsize=1)
        self.icp_queue = QueueCustom(maxsize=1)
        self.robottarget_queue = QueueCustom(maxsize=1)
        # self.visualization_queue = QueueCustom(maxsize=1)
        self.trigger_queue = QueueCustom(maxsize=1)
        self.coord_tracts_queue = QueueCustom(maxsize=1)
        self.tracts_queue = QueueCustom(maxsize=1)

        # Tractography parameters
        self.trk_inp = None
        self.trekker = None
        self.n_threads = None
        self.view_tracts = False
        self.peel_loaded = False
        self.enable_act = False
        self.act_data = None
        self.n_tracts = const.N_TRACTS
        self.seed_offset = const.SEED_OFFSET
        self.seed_radius = const.SEED_RADIUS
        self.sleep_nav = const.SLEEP_NAVIGATION

    def SetImageFiducial(self, fiducial_index, coord):
        self.image_fiducials[fiducial_index, :] = coord

        print("Set image fiducial {} to coordinates {}".format(fiducial_index, coord))

    def AreImageFiducialsSet(self):
        return not np.isnan(self.image_fiducials).any()

    def UpdateFiducialRegistrationError(self, tracker):
        tracker_fiducials, tracker_fiducials_raw = tracker.GetTrackerFiducials()
        ref_mode_id = tracker.GetReferenceMode()

        self.all_fiducials = np.vstack([self.image_fiducials, tracker_fiducials])

        self.fre = db.calculate_fre(tracker_fiducials_raw, self.all_fiducials, ref_mode_id, self.m_change)

    def GetFiducialRegistrationError(self, icp):
        fre = icp.icp_fre if icp.use_icp else self.fre
        return fre, fre <= const.FIDUCIAL_REGISTRATION_ERROR_THRESHOLD

    def StartNavigation(self, tracker):
        tracker_fiducials, tracker_fiducials_raw = tracker.GetTrackerFiducials()
        ref_mode_id = tracker.GetReferenceMode()

        # initialize jobs list
        jobs_list = []

        if self.event.is_set():
            self.event.clear()

        if self.robot_event.is_set():
            self.robot_event.clear()

        vis_components = [self.trigger_state, self.view_tracts, self.peel_loaded]
        vis_queues = [self.coord_queue, self.trigger_queue, self.tracts_queue, self.icp_queue, self.robottarget_queue]

        Publisher.sendMessage("Navigation status", nav_status=True, vis_status=vis_components)

        self.all_fiducials = np.vstack([self.image_fiducials, tracker_fiducials])

        # fiducials matrix
        m_change = tr.affine_matrix_from_points(self.all_fiducials[3:, :].T, self.all_fiducials[:3, :].T,
                                                shear=False, scale=False)
        self.m_change = m_change

        errors = False

        if self.track_obj:
            # if object tracking is selected
            if self.obj_reg is None:
                # check if object registration was performed
                wx.MessageBox(_("Perform coil registration before navigation."), _("InVesalius 3"))
                errors = True
            else:
                # if object registration was correctly performed continue with navigation
                # obj_reg[0] is object 3x3 fiducial matrix and obj_reg[1] is 3x3 orientation matrix
                obj_fiducials, obj_orients, obj_ref_mode, obj_name = self.obj_reg

                coreg_data = [m_change, obj_ref_mode]

                if ref_mode_id:
                    coord_raw, markers_flag = dco.GetCoordinates(tracker.trk_init, tracker.tracker_id, ref_mode_id)
                else:
                    coord_raw = np.array([None])

                obj_data = db.object_registration(obj_fiducials, obj_orients, coord_raw, m_change)
                coreg_data.extend(obj_data)

                queues = [self.coord_queue, self.coord_tracts_queue, self.icp_queue, self.objattarget_queue]
                jobs_list.append(dcr.CoordinateCorregistrate(ref_mode_id, tracker, coreg_data,
                                                                self.view_tracts, queues,
                                                                self.event, self.sleep_nav, tracker.tracker_id,
                                                                self.target))
        else:
            coreg_data = (m_change, 0)
            queues = [self.coord_queue, self.coord_tracts_queue, self.icp_queue]
            jobs_list.append(dcr.CoordinateCorregistrateNoObject(ref_mode_id, tracker, coreg_data,
                                                                    self.view_tracts, queues,
                                                                    self.event, self.sleep_nav))

        if not errors:
            #TODO: Test the trigger thread
            if self.trigger_state:
                # self.trigger = trig.Trigger(nav_id)
                jobs_list.append(trig.TriggerNew(self.trigger_queue, self.event, self.sleep_nav))

            if self.view_tracts:
                # initialize Trekker parameters
                slic = sl.Slice()
                prj_data = prj.Project()
                matrix_shape = tuple(prj_data.matrix_shape)
                affine = slic.affine.copy()
                affine[1, -1] -= matrix_shape[1]
                affine_vtk = vtk_utils.numpy_to_vtkMatrix4x4(affine)
                Publisher.sendMessage("Update marker offset state", create=True)
                self.trk_inp = self.trekker, affine, self.seed_offset, self.n_tracts, self.seed_radius,\
                                self.n_threads, self.act_data, affine_vtk, matrix_shape[1]
                # print("Appending the tract computation thread!")
                queues = [self.coord_tracts_queue, self.tracts_queue]
                if self.enable_act:
                    jobs_list.append(dti.ComputeTractsACTThread(self.trk_inp, queues, self.event, self.sleep_nav))
                else:
                    jobs_list.append(dti.ComputeTractsThread(self.trk_inp, queues, self.event, self.sleep_nav))

            jobs_list.append(UpdateNavigationScene(vis_queues, vis_components,
                                                    self.event, self.sleep_nav))

            for jobs in jobs_list:
                # jobs.daemon = True
                jobs.start()
                # del jobs

    def StopNavigation(self):
        self.event.set()
        self.robot_event.set()

        self.coord_queue.clear()
        self.coord_queue.join()

        if self.trigger_state:
            self.trigger_queue.clear()
            self.trigger_queue.join()
        if self.view_tracts:
            self.coord_tracts_queue.clear()
            self.coord_tracts_queue.join()

            self.tracts_queue.clear()
            self.tracts_queue.join()

        vis_components = [self.trigger_state, self.view_tracts,  self.peel_loaded]
        Publisher.sendMessage("Navigation status", nav_status=False, vis_status=vis_components)


class Tracker():
    def __init__(self):
        self.trk_init = None
        self.tracker_id = const.DEFAULT_TRACKER
        self.ref_mode_id = const.DEFAULT_REF_MODE

        self.tracker_fiducials = np.full([3, 3], np.nan)
        self.tracker_fiducials_raw = np.zeros((6, 6))

        self.tracker_connected = False

    def SetTracker(self, new_tracker):
        if new_tracker:
            self.DisconnectTracker()

            self.trk_init = dt.TrackerConnection(new_tracker, None, 'connect')
            if not self.trk_init[0]:
                dlg.ShowNavigationTrackerWarning(self.tracker_id, self.trk_init[1])

                self.tracker_id = 0
                self.tracker_connected = False
            else:
                self.tracker_id = new_tracker
                self.tracker_connected = True

<<<<<<< HEAD
            #Publisher.sendMessage('Update tracker initializer',
            #                    nav_prop=(self.tracker_id, self.trk_init, self.TrackerCoordinates, self.ref_mode_id))
=======
            Publisher.sendMessage('Update tracker initializer',
                                nav_prop=(self.tracker_id, self.trk_init, self.ref_mode_id))
>>>>>>> 93275f71

    def DisconnectTracker(self):
        if self.tracker_connected:
            self.ResetTrackerFiducials()
            Publisher.sendMessage('Update status text in GUI',
                                    label=_("Disconnecting tracker ..."))
            Publisher.sendMessage('Remove sensors ID')
            Publisher.sendMessage('Remove object data')
            self.trk_init = dt.TrackerConnection(self.tracker_id, self.trk_init[0], 'disconnect')
            if not self.trk_init[0]:
                self.tracker_connected = False
                self.tracker_id = 0

                Publisher.sendMessage('Update status text in GUI',
                                        label=_("Tracker disconnected"))
                print("Tracker disconnected!")
            else:
                Publisher.sendMessage('Update status text in GUI',
                                        label=_("Tracker still connected"))
                print("Tracker still connected!")

    def IsTrackerInitialized(self):
        return self.trk_init and self.tracker_id and self.tracker_connected

    def AreTrackerFiducialsSet(self):
        return not np.isnan(self.tracker_fiducials).any()

    def SetTrackerFiducial(self, fiducial_index):
        coord = None

        coord_raw, markers_flag = dco.GetCoordinates(self.trk_init, self.tracker_id, self.ref_mode_id)

        if self.ref_mode_id:
            coord = dco.dynamic_reference_m(coord_raw[0, :], coord_raw[1, :])
        else:
            coord = coord_raw[0, :]
            coord[2] = -coord[2]

        # Update tracker fiducial with tracker coordinates
        self.tracker_fiducials[fiducial_index, :] = coord[0:3]

        assert 0 <= fiducial_index <= 2, "Fiducial index out of range (0-2): {}".format(fiducial_index)

        self.tracker_fiducials_raw[2 * fiducial_index, :] = coord_raw[0, :]
        self.tracker_fiducials_raw[2 * fiducial_index + 1, :] = coord_raw[1, :]

        print("Set tracker fiducial {} to coordinates {}.".format(fiducial_index, coord[0:3]))

    def ResetTrackerFiducials(self):
        for m in range(3):
            self.tracker_fiducials[m, :] = [np.nan, np.nan, np.nan]

    def GetTrackerFiducials(self):
        return self.tracker_fiducials, self.tracker_fiducials_raw

    def GetTrackerInfo(self):
        return self.trk_init, self.tracker_id, self.ref_mode_id

    def SetReferenceMode(self, value):
        self.ref_mode_id = value

        # When ref mode is changed the tracker coordinates are set to zero
        self.ResetTrackerFiducials()

        # Some trackers do not accept restarting within this time window
        # TODO: Improve the restarting of trackers after changing reference mode
        Publisher.sendMessage('Update tracker initializer',
                              nav_prop=(self.tracker_id, self.trk_init, self.ref_mode_id))

    def GetReferenceMode(self):
        return self.ref_mode_id

    def UpdateUI(self, selection_ctrl, numctrls_fiducial, txtctrl_fre):
        if self.tracker_connected:
            selection_ctrl.SetSelection(self.tracker_id)
        else:
            selection_ctrl.SetSelection(0)

        # Update tracker location in the UI.
        for m in range(3):
            coord = self.tracker_fiducials[m, :]
            for n in range(0, 3):
                value = 0.0 if np.isnan(coord[n]) else float(coord[n])
                numctrls_fiducial[m][n].SetValue(value)

        txtctrl_fre.SetValue('')
        txtctrl_fre.SetBackgroundColour('WHITE')

    def get_trackers(self):
        return const.TRACKERS

class ICP():
    def __init__(self):
        self.use_icp = False
        self.m_icp = None
        self.icp_fre = None

    def StartICP(self, navigation, tracker):
        if not self.use_icp:
            if dlg.ICPcorregistration(navigation.fre):
                Publisher.sendMessage('Stop navigation')
                use_icp, self.m_icp = self.OnICP(tracker, navigation.m_change)
                if use_icp:
                    self.icp_fre = db.calculate_fre(tracker.tracker_fiducials_raw, navigation.all_fiducials,
                                                    tracker.ref_mode_id, navigation.m_change, self.m_icp)
                    self.SetICP(navigation, use_icp)
                else:
                    print("ICP canceled")
                Publisher.sendMessage('Start navigation')

    def OnICP(self, tracker, m_change):
        ref_mode_id = tracker.GetReferenceMode()

        dialog = dlg.ICPCorregistrationDialog(nav_prop=(m_change, tracker.tracker_id, tracker.trk_init, ref_mode_id))

        if dialog.ShowModal() == wx.ID_OK:
            m_icp, point_coord, transformed_points, prev_error, final_error = dialog.GetValue()
            # TODO: checkbox in the dialog to transfer the icp points to 3D viewer
            #create markers
            # for i in range(len(point_coord)):
            #     img_coord = point_coord[i][0],-point_coord[i][1],point_coord[i][2], 0, 0, 0
            #     transf_coord = transformed_points[i][0],-transformed_points[i][1],transformed_points[i][2], 0, 0, 0
            #     Publisher.sendMessage('Create marker', coord=img_coord, marker_id=None, colour=(1,0,0))
            #     Publisher.sendMessage('Create marker', coord=transf_coord, marker_id=None, colour=(0,0,1))
            if m_icp is not None:
                dlg.ReportICPerror(prev_error, final_error)
                use_icp = True
            else:
                use_icp = False

            return use_icp, m_icp

        else:
            return self.use_icp, self.m_icp

    def SetICP(self, navigation, use_icp):
        self.use_icp = use_icp
        navigation.icp_queue.put_nowait([self.use_icp, self.m_icp])

    def ResetICP(self):
        self.use_icp = False
        self.m_icp = None
        self.icp_fre = None

class Robot():
    def __init__(self):
        self.trk_init = None
        self.robot_coord_queue = None
        self.robottarget_queue = None
        self.objattarget_queue = None
        self.process_tracker = None

        self.__bind_events()

    def __bind_events(self):
        Publisher.subscribe(self.OnSendCoordinates, 'Send coord to robot')
        Publisher.subscribe(self.OnUpdateRobotTargetMatrix, 'Robot target matrix')
        Publisher.subscribe(self.OnObjectTarget, 'Coil at target')

    def OnRobotConnection(self, tracker, robotcoordinates):
        if not tracker.trk_init[0][0] or not tracker.trk_init[1][0]:
            dlg.ShowNavigationTrackerWarning(tracker.tracker_id, tracker.trk_init[1])
            tracker.tracker_id = 0
            tracker.tracker_connected = False
        else:
<<<<<<< HEAD
            tracker.trk_init.append(robotcoordinates)
=======
>>>>>>> 93275f71
            self.process_tracker = elfin_process.TrackerProcessing()
            dlg_correg_robot = dlg.CreateTransformationMatrixRobot(tracker.trk_init)
            if dlg_correg_robot.ShowModal() == wx.ID_OK:
                M_tracker_2_robot = dlg_correg_robot.GetValue()
                db.transform_tracker_2_robot.M_tracker_2_robot = M_tracker_2_robot
                tracker.trk_init.append(self.robot_coord_queue)
                self.robot_server = tracker.trk_init[1][0]
                self.trk_init = tracker.trk_init
            else:
                dlg.ShowNavigationTrackerWarning(tracker.tracker_id, 'disconnect')
                tracker.trk_init = None
                tracker.tracker_id = 0
                tracker.tracker_connected = False

        Publisher.sendMessage('Update tracker initializer',
<<<<<<< HEAD
                              nav_prop=(tracker.tracker_id, tracker.trk_init, tracker.TrackerCoordinates, tracker.ref_mode_id))
        sleep(1)

    def StartRobotNavigation(self, tracker, robotcoordinates, coord_queue, robot_event):
        self.robot_coord_queue.clear()
        # self.robot_coord_queue.join()
        elfin_process.ControlRobot(self.trk_init, tracker, robotcoordinates,
=======
                              nav_prop=(tracker.tracker_id, tracker.trk_init, tracker.ref_mode_id))

    def StartRobotNavigation(self, coord_queue, robot_event):
        self.robot_coord_queue.clear()
        # self.robot_coord_queue.join()
        elfin_process.ControlRobot(self.trk_init,
>>>>>>> 93275f71
                                   [self.robot_coord_queue, coord_queue, self.robottarget_queue,
                                    self.objattarget_queue],
                                   self.process_tracker, robot_event).start()

    def OnSendCoordinates(self, coord):
        self.robot_server.SendCoordinates(coord)

    def OnUpdateRobotTargetMatrix(self, robot_tracker_flag, m_change_robot2ref):
        try:
            self.robottarget_queue.put_nowait([robot_tracker_flag, m_change_robot2ref])
        except queue.Full:
            print('full')
            pass

    def OnObjectTarget(self, state):
        try:
            if self.objattarget_queue:
                self.objattarget_queue.put_nowait(state)
        except queue.Full:
            print('full')
            pass

    def SetRobotQueues(self, queues):
        self.robot_coord_queue, self.robottarget_queue, self.objattarget_queue = queues

class NeuronavigationPanel(wx.Panel):
    def __init__(self, parent):
        wx.Panel.__init__(self, parent)
        try:
            default_colour = wx.SystemSettings.GetColour(wx.SYS_COLOUR_MENUBAR)
        except AttributeError:
            default_colour = wx.SystemSettings_GetColour(wx.SYS_COLOUR_MENUBAR)
        self.SetBackgroundColour(default_colour)

        self.SetAutoLayout(1)

        self.__bind_events()

        # Initialize global variables
        self.pedal_connection = PedalConnection() if HAS_PEDAL_CONNECTION else None
        self.tracker = Tracker()
        self.navigation = Navigation()
        self.icp = ICP()
        self.robot = Robot()
        self.robotcoordinates = elfin_process.RobotCoordinates()

        self.nav_status = False

        # Initialize list of buttons and numctrls for wx objects
        self.btns_set_fiducial = [None, None, None, None, None, None]
        self.numctrls_fiducial = [[], [], [], [], [], []]

        # ComboBox for spatial tracker device selection
        tracker_options = [_("Select tracker:")] + self.tracker.get_trackers()
        select_tracker_elem = wx.ComboBox(self, -1, "", size = (145,-1),
                                          choices=tracker_options, style=wx.CB_DROPDOWN|wx.CB_READONLY)

        tooltip = wx.ToolTip(_("Choose the tracking device"))
        select_tracker_elem.SetToolTip(tooltip)

        select_tracker_elem.SetSelection(const.DEFAULT_TRACKER)
        select_tracker_elem.Bind(wx.EVT_COMBOBOX, partial(self.OnChooseTracker, ctrl=select_tracker_elem))
        self.select_tracker_elem = select_tracker_elem

        # ComboBox for tracker reference mode
        tooltip = wx.ToolTip(_("Choose the navigation reference mode"))
        choice_ref = wx.ComboBox(self, -1, "",
                                 choices=const.REF_MODE, style=wx.CB_DROPDOWN|wx.CB_READONLY)
        choice_ref.SetSelection(const.DEFAULT_REF_MODE)
        choice_ref.SetToolTip(tooltip)
        choice_ref.Bind(wx.EVT_COMBOBOX, partial(self.OnChooseReferenceMode, ctrl=select_tracker_elem))
        self.choice_ref = choice_ref

        # Toggle buttons for image fiducials
        for n, fiducial in enumerate(const.IMAGE_FIDUCIALS):
            button_id = fiducial['button_id']
            label = fiducial['label']
            tip = fiducial['tip']

            self.btns_set_fiducial[n] = wx.ToggleButton(self, button_id, label=label, size=wx.Size(45, 23))
            self.btns_set_fiducial[n].SetToolTip(wx.ToolTip(tip))
            self.btns_set_fiducial[n].Bind(wx.EVT_TOGGLEBUTTON, partial(self.OnImageFiducials, n))

        # Push buttons for tracker fiducials
        for n, fiducial in enumerate(const.TRACKER_FIDUCIALS):
            button_id = fiducial['button_id']
            label = fiducial['label']
            tip = fiducial['tip']

            self.btns_set_fiducial[n + 3] = wx.Button(self, button_id, label=label, size=wx.Size(45, 23))
            self.btns_set_fiducial[n + 3].SetToolTip(wx.ToolTip(tip))
            self.btns_set_fiducial[n + 3].Bind(wx.EVT_BUTTON, partial(self.OnTrackerFiducials, n))

        # TODO: Find a better allignment between FRE, text and navigate button
        txt_fre = wx.StaticText(self, -1, _('FRE:'))
        txt_icp = wx.StaticText(self, -1, _('Refine:'))

        if HAS_PEDAL_CONNECTION and self.pedal_connection.in_use:
            txt_pedal_pressed = wx.StaticText(self, -1, _('Pedal pressed:'))
        else:
            txt_pedal_pressed = None

        # Fiducial registration error text box
        tooltip = wx.ToolTip(_("Fiducial registration error"))
        txtctrl_fre = wx.TextCtrl(self, value="", size=wx.Size(60, -1), style=wx.TE_CENTRE)
        txtctrl_fre.SetFont(wx.Font(9, wx.DEFAULT, wx.NORMAL, wx.BOLD))
        txtctrl_fre.SetBackgroundColour('WHITE')
        txtctrl_fre.SetEditable(0)
        txtctrl_fre.SetToolTip(tooltip)
        self.txtctrl_fre = txtctrl_fre

        # Toggle button for neuronavigation
        tooltip = wx.ToolTip(_("Start navigation"))
        btn_nav = wx.ToggleButton(self, -1, _("Navigate"), size=wx.Size(80, -1))
        btn_nav.SetToolTip(tooltip)
        btn_nav.Bind(wx.EVT_TOGGLEBUTTON, partial(self.OnNavigate, btn_nav=btn_nav))

        tooltip = wx.ToolTip(_(u"Refine the coregistration"))
        checkbox_icp = wx.CheckBox(self, -1, _(' '))
        checkbox_icp.SetValue(False)
        checkbox_icp.Enable(False)
        checkbox_icp.Bind(wx.EVT_CHECKBOX, partial(self.OnCheckboxICP, ctrl=checkbox_icp))
        checkbox_icp.SetToolTip(tooltip)
        self.checkbox_icp = checkbox_icp

        # An indicator for pedal trigger
        if HAS_PEDAL_CONNECTION and self.pedal_connection.in_use:
            tooltip = wx.ToolTip(_(u"Is the pedal pressed"))
            checkbox_pedal_pressed = wx.CheckBox(self, -1, _(' '))
            checkbox_pedal_pressed.SetValue(False)
            checkbox_pedal_pressed.Enable(False)
            checkbox_pedal_pressed.SetToolTip(tooltip)

            self.pedal_connection.add_callback('gui', checkbox_pedal_pressed.SetValue)

            self.checkbox_pedal_pressed = checkbox_pedal_pressed
        else:
            self.checkbox_pedal_pressed = None

        # Image and tracker coordinates number controls
        for m in range(len(self.btns_set_fiducial)):
            for n in range(3):
                self.numctrls_fiducial[m].append(
                    wx.lib.masked.numctrl.NumCtrl(parent=self, integerWidth=4, fractionWidth=1))

        # Sizer to group all GUI objects
        choice_sizer = wx.FlexGridSizer(rows=1, cols=2, hgap=5, vgap=5)
        choice_sizer.AddMany([(select_tracker_elem, wx.LEFT),
                              (choice_ref, wx.RIGHT)])

        coord_sizer = wx.GridBagSizer(hgap=5, vgap=5)

        for m in range(len(self.btns_set_fiducial)):
            coord_sizer.Add(self.btns_set_fiducial[m], pos=wx.GBPosition(m, 0))
            for n in range(3):
                coord_sizer.Add(self.numctrls_fiducial[m][n], pos=wx.GBPosition(m, n+1))
                if m in range(1, 6):
                    self.numctrls_fiducial[m][n].SetEditable(False)

        nav_sizer = wx.FlexGridSizer(rows=1, cols=5, hgap=5, vgap=5)
        nav_sizer.AddMany([(txt_fre, 0, wx.ALIGN_CENTER_HORIZONTAL | wx.ALIGN_CENTER_VERTICAL),
                           (txtctrl_fre, 0, wx.ALIGN_CENTER_HORIZONTAL | wx.ALIGN_CENTER_VERTICAL),
                           (btn_nav, 0, wx.ALIGN_CENTER_HORIZONTAL | wx.ALIGN_CENTER_VERTICAL),
                           (txt_icp, 0, wx.ALIGN_CENTER_HORIZONTAL | wx.ALIGN_CENTER_VERTICAL),
                           (checkbox_icp, 0, wx.ALIGN_CENTER_HORIZONTAL | wx.ALIGN_CENTER_VERTICAL)])

        pedal_sizer = wx.FlexGridSizer(rows=1, cols=2, hgap=5, vgap=5)
        if HAS_PEDAL_CONNECTION and self.pedal_connection.in_use:
            pedal_sizer.AddMany([(txt_pedal_pressed, 0, wx.ALIGN_CENTER_HORIZONTAL | wx.ALIGN_CENTER_VERTICAL),
                                (checkbox_pedal_pressed, 0, wx.ALIGN_CENTER_HORIZONTAL | wx.ALIGN_CENTER_VERTICAL)])

        group_sizer = wx.FlexGridSizer(rows=10, cols=1, hgap=5, vgap=5)
        group_sizer.AddGrowableCol(0, 1)
        group_sizer.AddGrowableRow(0, 1)
        group_sizer.AddGrowableRow(1, 1)
        group_sizer.AddGrowableRow(2, 1)
        group_sizer.SetFlexibleDirection(wx.BOTH)
        group_sizer.AddMany([(choice_sizer, 0, wx.ALIGN_CENTER_HORIZONTAL),
                             (coord_sizer, 0, wx.ALIGN_CENTER_HORIZONTAL),
                             (nav_sizer, 0, wx.ALIGN_CENTER_HORIZONTAL),
                             (pedal_sizer, 0, wx.ALIGN_CENTER_HORIZONTAL)])

        main_sizer = wx.BoxSizer(wx.HORIZONTAL)
        main_sizer.Add(group_sizer, 1)# wx.ALIGN_CENTER_HORIZONTAL, 10)
        self.sizer = main_sizer
        self.SetSizer(main_sizer)
        self.Fit()

    def __bind_events(self):
        Publisher.subscribe(self.LoadImageFiducials, 'Load image fiducials')
        Publisher.subscribe(self.SetImageFiducial, 'Set image fiducial')
        Publisher.subscribe(self.SetTrackerFiducial, 'Set tracker fiducial')
        Publisher.subscribe(self.UpdateTriggerState, 'Update trigger state')
        Publisher.subscribe(self.UpdateTrackObjectState, 'Update track object state')
        Publisher.subscribe(self.UpdateImageCoordinates, 'Set cross focal point')
        Publisher.subscribe(self.OnDisconnectTracker, 'Disconnect tracker')
        Publisher.subscribe(self.UpdateObjectRegistration, 'Update object registration')
        Publisher.subscribe(self.OnCloseProject, 'Close project data')
        Publisher.subscribe(self.UpdateTrekkerObject, 'Update Trekker object')
        Publisher.subscribe(self.UpdateNumTracts, 'Update number of tracts')
        Publisher.subscribe(self.UpdateSeedOffset, 'Update seed offset')
        Publisher.subscribe(self.UpdateSeedRadius, 'Update seed radius')
        Publisher.subscribe(self.UpdateSleep, 'Update sleep')
        Publisher.subscribe(self.UpdateNumberThreads, 'Update number of threads')
        Publisher.subscribe(self.UpdateTractsVisualization, 'Update tracts visualization')
        Publisher.subscribe(self.UpdatePeelVisualization, 'Update peel visualization')
        Publisher.subscribe(self.EnableACT, 'Enable ACT')
        Publisher.subscribe(self.UpdateACTData, 'Update ACT data')
        Publisher.subscribe(self.UpdateNavigationStatus, 'Navigation status')
        Publisher.subscribe(self.UpdateTarget, 'Update target')
        Publisher.subscribe(self.OnStartNavigation, 'Start navigation')
        Publisher.subscribe(self.OnStopNavigation, 'Stop navigation')

    def LoadImageFiducials(self, marker_id, coord):
        fiducial = self.GetFiducialByAttribute(const.IMAGE_FIDUCIALS, 'label', marker_id)

        fiducial_index = fiducial['fiducial_index']
        fiducial_name = fiducial['fiducial_name']

        if self.btns_set_fiducial[fiducial_index].GetValue():
            print("Fiducial {} already set, not resetting".format(marker_id))
            return

        Publisher.sendMessage('Set image fiducial', fiducial_name=fiducial_name, coord=coord[0:3])

        self.btns_set_fiducial[fiducial_index].SetValue(True)
        for m in [0, 1, 2]:
            self.numctrls_fiducial[fiducial_index][m].SetValue(coord[m])

    def GetFiducialByAttribute(self, fiducials, attribute_name, attribute_value):
        found = [fiducial for fiducial in fiducials if fiducial[attribute_name] == attribute_value]

        assert len(found) != 0, "No fiducial found for which {} = {}".format(attribute_name, attribute_value)
        return found[0]

    def SetImageFiducial(self, fiducial_name, coord):
        fiducial = self.GetFiducialByAttribute(const.IMAGE_FIDUCIALS, 'fiducial_name', fiducial_name)
        fiducial_index = fiducial['fiducial_index']

        self.navigation.SetImageFiducial(fiducial_index, coord)

    def SetTrackerFiducial(self, fiducial_name):
        if not self.tracker.IsTrackerInitialized():
            dlg.ShowNavigationTrackerWarning(0, 'choose')
            return

        fiducial = self.GetFiducialByAttribute(const.TRACKER_FIDUCIALS, 'fiducial_name', fiducial_name)
        fiducial_index = fiducial['fiducial_index']

        self.tracker.SetTrackerFiducial(fiducial_index)

        self.ResetICP()
        self.tracker.UpdateUI(self.select_tracker_elem, self.numctrls_fiducial[3:6], self.txtctrl_fre)


    def UpdatePeelVisualization(self, data):
        self.navigation.peel_loaded = data

    def UpdateNavigationStatus(self, nav_status, vis_status):
        self.nav_status = nav_status
        if nav_status and self.icp.m_icp is not None:
            self.checkbox_icp.Enable(True)
        else:
            self.checkbox_icp.Enable(False)

    def UpdateTrekkerObject(self, data):
        # self.trk_inp = data
        self.navigation.trekker = data

    def UpdateNumTracts(self, data):
        self.navigation.n_tracts = data

    def UpdateSeedOffset(self, data):
        self.navigation.seed_offset = data

    def UpdateSeedRadius(self, data):
        self.navigation.seed_radius = data

    def UpdateSleep(self, data):
        self.navigation.sleep_nav = data

    def UpdateNumberThreads(self, data):
        self.navigation.n_threads = data

    def UpdateTractsVisualization(self, data):
        self.navigation.view_tracts = data

    def UpdateACTData(self, data):
        self.navigation.act_data = data

    def UpdateTarget(self, coord):
        self.navigation.target = coord

    def EnableACT(self, data):
        self.navigation.enable_act = data

    def UpdateImageCoordinates(self, position):
        # TODO: Change from world coordinates to matrix coordinates. They are better for multi software communication.
        self.navigation.current_coord = position

        for m in [0, 1, 2]:
            if not self.btns_set_fiducial[m].GetValue():
                for n in [0, 1, 2]:
                    self.numctrls_fiducial[m][n].SetValue(float(position[n]))

    def UpdateObjectRegistration(self, data=None):
        self.navigation.obj_reg = data

    def UpdateTrackObjectState(self, evt=None, flag=None, obj_name=None, polydata=None):
        self.navigation.track_obj = flag

    def UpdateTriggerState(self, trigger_state):
        self.navigation.trigger_state = trigger_state

    def ResetICP(self):
        self.icp.ResetICP()
        self.checkbox_icp.Enable(False)
        self.checkbox_icp.SetValue(False)

    def OnDisconnectTracker(self):
        self.tracker.DisconnectTracker()
        self.ResetICP()
        self.tracker.UpdateUI(self.select_tracker_elem, self.numctrls_fiducial[3:6], self.txtctrl_fre)

    def OnChooseTracker(self, evt, ctrl):
        #Publisher.sendMessage('Update status text in GUI',
        #                      label=_("Configuring tracker ..."))
        if hasattr(evt, 'GetSelection'):
            choice = evt.GetSelection()
        else:
            choice = None

        self.tracker.SetTracker(choice)
        sleep(5)
        dco.ReceiveCoordinates(self.tracker.trk_init, self.tracker.tracker_id,
                               self.tracker.TrackerCoordinates, self.navigation.event).start()
        sleep(5)

        if self.tracker.tracker_id == const.HYBRID:
            self.robot.SetRobotQueues([self.navigation.robot_coord_queue,
                                       self.navigation.robottarget_queue,
                                       self.navigation.objattarget_queue])
            self.robot.OnRobotConnection(self.tracker, self.robotcoordinates)
            self.robot.StartRobotNavigation(self.tracker, self.robotcoordinates,
                                            self.navigation.coord_queue, self.navigation.robot_event)

        self.ResetICP()
        self.tracker.UpdateUI(ctrl, self.numctrls_fiducial[3:6], self.txtctrl_fre)

        Publisher.sendMessage('Update status text in GUI', label=_("Ready"))

    def OnChooseReferenceMode(self, evt, ctrl):
        self.tracker.SetReferenceMode(evt.GetSelection())
        self.ResetICP()

        print("Reference mode changed!")

    def OnImageFiducials(self, n, evt):
        fiducial_name = const.IMAGE_FIDUCIALS[n]['fiducial_name']

        # XXX: This is still a bit hard to read, could be cleaned up.
        marker_id = list(const.BTNS_IMG_MARKERS[evt.GetId()].values())[0]

        if self.btns_set_fiducial[n].GetValue():
            coord = self.numctrls_fiducial[n][0].GetValue(),\
                    self.numctrls_fiducial[n][1].GetValue(),\
                    self.numctrls_fiducial[n][2].GetValue(), 0, 0, 0

            Publisher.sendMessage('Set image fiducial', fiducial_name=fiducial_name, coord=coord[0:3])

            colour = (0., 1., 0.)
            size = 2
            seed = 3 * [0.]

            Publisher.sendMessage('Create marker', coord=coord, colour=colour, size=size,
                                   marker_id=marker_id, seed=seed)
        else:
            for m in [0, 1, 2]:
                self.numctrls_fiducial[n][m].SetValue(float(self.current_coord[m]))

            Publisher.sendMessage('Set image fiducial', fiducial_name=fiducial_name, coord=np.nan)
            Publisher.sendMessage('Delete fiducial marker', marker_id=marker_id)

    def OnTrackerFiducials(self, n, evt):
        fiducial_name = const.TRACKER_FIDUCIALS[n]['fiducial_name']
        Publisher.sendMessage('Set tracker fiducial', fiducial_name=fiducial_name)

    def OnStopNavigation(self):
        select_tracker_elem = self.select_tracker_elem
        choice_ref = self.choice_ref

        self.navigation.StopNavigation()

        # Enable all navigation buttons
        choice_ref.Enable(True)
        select_tracker_elem.Enable(True)

        for btn_c in self.btns_set_fiducial:
            btn_c.Enable(True)

    def CheckFiducialRegistrationError(self):
        self.navigation.UpdateFiducialRegistrationError(self.tracker)
        fre, fre_ok = self.navigation.GetFiducialRegistrationError(self.icp)

        self.txtctrl_fre.SetValue(str(round(fre, 2)))
        if fre_ok:
            self.txtctrl_fre.SetBackgroundColour('GREEN')
        else:
            self.txtctrl_fre.SetBackgroundColour('RED')

        return fre_ok

    def OnStartNavigation(self):
        select_tracker_elem = self.select_tracker_elem
        choice_ref = self.choice_ref

        if not self.tracker.AreTrackerFiducialsSet() or not self.navigation.AreImageFiducialsSet():
            wx.MessageBox(_("Invalid fiducials, select all coordinates."), _("InVesalius 3"))

        elif not self.tracker.IsTrackerInitialized():
            dlg.ShowNavigationTrackerWarning(0, 'choose')
            errors = True

        else:
            # Prepare GUI for navigation.
            Publisher.sendMessage("Toggle Cross", id=const.SLICE_STATE_CROSS)
            Publisher.sendMessage("Hide current mask")

            # Disable all navigation buttons.
            choice_ref.Enable(False)
            select_tracker_elem.Enable(False)
            for btn_c in self.btns_set_fiducial:
                btn_c.Enable(False)

            self.navigation.StartNavigation(self.tracker)
<<<<<<< HEAD
=======
            if self.tracker.tracker_id == const.HYBRID:
                self.robot.StartRobotNavigation(self.navigation.coord_queue, self.navigation.robot_event)
>>>>>>> 93275f71

            if not self.CheckFiducialRegistrationError():
                # TODO: Exhibit FRE in a warning dialog and only starts navigation after user clicks ok
                print("WARNING: Fiducial registration error too large.")

            self.icp.StartICP(self.navigation, self.tracker)
            if self.icp.use_icp:
                self.checkbox_icp.Enable(True)
                self.checkbox_icp.SetValue(True)
            # Update FRE once more after starting the navigation, due to the optional use of ICP,
            # which improves FRE.
            self.CheckFiducialRegistrationError()

    def OnNavigate(self, evt, btn_nav):
        select_tracker_elem = self.select_tracker_elem
        choice_ref = self.choice_ref

        nav_id = btn_nav.GetValue()
        if not nav_id:
            Publisher.sendMessage("Stop navigation")

            tooltip = wx.ToolTip(_("Start neuronavigation"))
            btn_nav.SetToolTip(tooltip)
        else:
            Publisher.sendMessage("Start navigation")

            if self.nav_status:
                tooltip = wx.ToolTip(_("Stop neuronavigation"))
                btn_nav.SetToolTip(tooltip)
            else:
                btn_nav.SetValue(False)

    def ResetUI(self):
        for m in range(0, 3):
            self.btns_set_fiducial[m].SetValue(False)
            for n in range(0, 3):
                self.numctrls_fiducial[m][n].SetValue(0.0)

    def OnCheckboxICP(self, evt, ctrl):
        self.icp.SetICP(self.navigation, ctrl.GetValue())
        self.CheckFiducialRegistrationError()

    def OnCloseProject(self):
        self.ResetUI()
        Publisher.sendMessage('Disconnect tracker')
        Publisher.sendMessage('Update object registration')
        Publisher.sendMessage('Update track object state', flag=False, obj_name=False)
        Publisher.sendMessage('Delete all markers')
        Publisher.sendMessage("Update marker offset state", create=False)
        Publisher.sendMessage("Remove tracts")
        Publisher.sendMessage("Set cross visibility", visibility=0)
        # TODO: Reset camera initial focus
        Publisher.sendMessage('Reset cam clipping range')
        self.navigation.StopNavigation()
        self.navigation.__init__()
        self.tracker.__init__()
        self.icp.__init__()
        self.robot.__init__()


class ObjectRegistrationPanel(wx.Panel):
    def __init__(self, parent):
        wx.Panel.__init__(self, parent)
        try:
            default_colour = wx.SystemSettings.GetColour(wx.SYS_COLOUR_MENUBAR)
        except AttributeError:
            default_colour = wx.SystemSettings_GetColour(wx.SYS_COLOUR_MENUBAR)
        self.SetBackgroundColour(default_colour)

        self.coil_list = const.COIL

        self.nav_prop = None
        self.obj_fiducials = None
        self.obj_orients = None
        self.obj_ref_mode = None
        self.obj_name = None
        self.timestamp = const.TIMESTAMP

        self.SetAutoLayout(1)
        self.__bind_events()

        # Button for creating new coil
        tooltip = wx.ToolTip(_("Create new coil"))
        btn_new = wx.Button(self, -1, _("New"), size=wx.Size(65, 23))
        btn_new.SetToolTip(tooltip)
        btn_new.Enable(1)
        btn_new.Bind(wx.EVT_BUTTON, self.OnLinkCreate)
        self.btn_new = btn_new

        # Button for import config coil file
        tooltip = wx.ToolTip(_("Load coil configuration file"))
        btn_load = wx.Button(self, -1, _("Load"), size=wx.Size(65, 23))
        btn_load.SetToolTip(tooltip)
        btn_load.Enable(1)
        btn_load.Bind(wx.EVT_BUTTON, self.OnLinkLoad)
        self.btn_load = btn_load

        # Save button for object registration
        tooltip = wx.ToolTip(_(u"Save object registration file"))
        btn_save = wx.Button(self, -1, _(u"Save"), size=wx.Size(65, 23))
        btn_save.SetToolTip(tooltip)
        btn_save.Enable(1)
        btn_save.Bind(wx.EVT_BUTTON, self.ShowSaveObjectDialog)
        self.btn_save = btn_save

        # Create a horizontal sizer to represent button save
        line_save = wx.BoxSizer(wx.HORIZONTAL)
        line_save.Add(btn_new, 1, wx.LEFT | wx.TOP | wx.RIGHT, 4)
        line_save.Add(btn_load, 1, wx.LEFT | wx.TOP | wx.RIGHT, 4)
        line_save.Add(btn_save, 1, wx.LEFT | wx.TOP | wx.RIGHT, 4)

        # Change angles threshold
        text_angles = wx.StaticText(self, -1, _("Angle threshold [degrees]:"))
        spin_size_angles = wx.SpinCtrlDouble(self, -1, "", size=wx.Size(50, 23))
        spin_size_angles.SetRange(0.1, 99)
        spin_size_angles.SetValue(const.COIL_ANGLES_THRESHOLD)
        spin_size_angles.Bind(wx.EVT_TEXT, partial(self.OnSelectAngleThreshold, ctrl=spin_size_angles))
        spin_size_angles.Bind(wx.EVT_SPINCTRL, partial(self.OnSelectAngleThreshold, ctrl=spin_size_angles))

        # Change dist threshold
        text_dist = wx.StaticText(self, -1, _("Distance threshold [mm]:"))
        spin_size_dist = wx.SpinCtrlDouble(self, -1, "", size=wx.Size(50, 23))
        spin_size_dist.SetRange(0.1, 99)
        spin_size_dist.SetValue(const.COIL_ANGLES_THRESHOLD)
        spin_size_dist.Bind(wx.EVT_TEXT, partial(self.OnSelectDistThreshold, ctrl=spin_size_dist))
        spin_size_dist.Bind(wx.EVT_SPINCTRL, partial(self.OnSelectDistThreshold, ctrl=spin_size_dist))

        # Change timestamp interval
        text_timestamp = wx.StaticText(self, -1, _("Timestamp interval [s]:"))
        spin_timestamp_dist = wx.SpinCtrlDouble(self, -1, "", size=wx.Size(50, 23), inc = 0.1)
        spin_timestamp_dist.SetRange(0.5, 60.0)
        spin_timestamp_dist.SetValue(self.timestamp)
        spin_timestamp_dist.Bind(wx.EVT_TEXT, partial(self.OnSelectTimestamp, ctrl=spin_timestamp_dist))
        spin_timestamp_dist.Bind(wx.EVT_SPINCTRL, partial(self.OnSelectTimestamp, ctrl=spin_timestamp_dist))
        self.spin_timestamp_dist = spin_timestamp_dist

        # Create a horizontal sizer to threshold configs
        line_angle_threshold = wx.BoxSizer(wx.HORIZONTAL)
        line_angle_threshold.AddMany([(text_angles, 1, wx.EXPAND | wx.GROW | wx.TOP| wx.RIGHT | wx.LEFT, 5),
                                      (spin_size_angles, 0, wx.ALL | wx.EXPAND | wx.GROW, 5)])

        line_dist_threshold = wx.BoxSizer(wx.HORIZONTAL)
        line_dist_threshold.AddMany([(text_dist, 1, wx.EXPAND | wx.GROW | wx.TOP| wx.RIGHT | wx.LEFT, 5),
                                      (spin_size_dist, 0, wx.ALL | wx.EXPAND | wx.GROW, 5)])

        line_timestamp = wx.BoxSizer(wx.HORIZONTAL)
        line_timestamp.AddMany([(text_timestamp, 1, wx.EXPAND | wx.GROW | wx.TOP| wx.RIGHT | wx.LEFT, 5),
                                      (spin_timestamp_dist, 0, wx.ALL | wx.EXPAND | wx.GROW, 5)])

        # Check box for trigger monitoring to create markers from serial port
        checkrecordcoords = wx.CheckBox(self, -1, _('Record coordinates'))
        checkrecordcoords.SetValue(False)
        checkrecordcoords.Enable(0)
        checkrecordcoords.Bind(wx.EVT_CHECKBOX, partial(self.OnRecordCoords, ctrl=checkrecordcoords))
        self.checkrecordcoords = checkrecordcoords

        # Check box to track object or simply the stylus
        checktrack = wx.CheckBox(self, -1, _('Track object'))
        checktrack.SetValue(False)
        checktrack.Enable(0)
        checktrack.Bind(wx.EVT_CHECKBOX, partial(self.OnTrackObject, ctrl=checktrack))
        self.checktrack = checktrack

        line_checks = wx.BoxSizer(wx.HORIZONTAL)
        line_checks.Add(checkrecordcoords, 0, wx.ALIGN_LEFT | wx.RIGHT | wx.LEFT, 5)
        line_checks.Add(checktrack, 0, wx.RIGHT | wx.LEFT, 5)

        # Add line sizers into main sizer
        main_sizer = wx.BoxSizer(wx.VERTICAL)
        main_sizer.Add(line_save, 0, wx.LEFT | wx.RIGHT | wx.TOP | wx.ALIGN_CENTER_HORIZONTAL, 5)
        main_sizer.Add(line_angle_threshold, 0, wx.GROW | wx.EXPAND | wx.LEFT | wx.RIGHT | wx.TOP, 5)
        main_sizer.Add(line_dist_threshold, 0, wx.GROW | wx.EXPAND | wx.LEFT | wx.RIGHT | wx.TOP, 5)
        main_sizer.Add(line_timestamp, 0, wx.GROW | wx.EXPAND | wx.LEFT | wx.RIGHT | wx.TOP, 5)
        main_sizer.Add(line_checks, 0, wx.GROW | wx.EXPAND | wx.LEFT | wx.RIGHT | wx.TOP | wx.BOTTOM, 10)
        main_sizer.Fit(self)

        self.SetSizer(main_sizer)
        self.Update()

    def __bind_events(self):
        Publisher.subscribe(self.UpdateTrackerInit, 'Update tracker initializer')
        Publisher.subscribe(self.UpdateNavigationStatus, 'Navigation status')
        Publisher.subscribe(self.OnCloseProject, 'Close project data')
        Publisher.subscribe(self.OnRemoveObject, 'Remove object data')

    def UpdateTrackerInit(self, nav_prop):
        self.nav_prop = nav_prop

    def UpdateNavigationStatus(self, nav_status, vis_status):
        if nav_status:
            self.checkrecordcoords.Enable(1)
            self.checktrack.Enable(0)
            self.btn_save.Enable(0)
            self.btn_new.Enable(0)
            self.btn_load.Enable(0)
        else:
            self.OnRecordCoords(nav_status, self.checkrecordcoords)
            self.checkrecordcoords.SetValue(False)
            self.checkrecordcoords.Enable(0)
            self.btn_save.Enable(1)
            self.btn_new.Enable(1)
            self.btn_load.Enable(1)
            if self.obj_fiducials is not None:
                self.checktrack.Enable(1)
                #Publisher.sendMessage('Enable target button', True)

    def OnSelectAngleThreshold(self, evt, ctrl):
        Publisher.sendMessage('Update angle threshold', angle=ctrl.GetValue())

    def OnSelectDistThreshold(self, evt, ctrl):
        Publisher.sendMessage('Update dist threshold', dist_threshold=ctrl.GetValue())

    def OnSelectTimestamp(self, evt, ctrl):
        self.timestamp = ctrl.GetValue()

    def OnRecordCoords(self, evt, ctrl):
        if ctrl.GetValue() and evt:
            self.spin_timestamp_dist.Enable(0)
            self.thr_record = rec.Record(ctrl.GetValue(), self.timestamp)
        elif (not ctrl.GetValue() and evt) or (ctrl.GetValue() and not evt) :
            self.spin_timestamp_dist.Enable(1)
            self.thr_record.stop()
        elif not ctrl.GetValue() and not evt:
            None

    def OnTrackObject(self, evt, ctrl):
        Publisher.sendMessage('Update track object state', flag=evt.GetSelection(), obj_name=self.obj_name)

    def OnComboCoil(self, evt):
        # coil_name = evt.GetString()
        coil_index = evt.GetSelection()
        Publisher.sendMessage('Change selected coil', self.coil_list[coil_index][1])

    def OnLinkCreate(self, event=None):

        if self.nav_prop:
            dialog = dlg.ObjectCalibrationDialog(self.nav_prop)
            try:
                if dialog.ShowModal() == wx.ID_OK:
                    self.obj_fiducials, self.obj_orients, self.obj_ref_mode, self.obj_name, polydata = dialog.GetValue()
                    if np.isfinite(self.obj_fiducials).all() and np.isfinite(self.obj_orients).all():
                        self.checktrack.Enable(1)
                        Publisher.sendMessage('Update object registration',
                                              data=(self.obj_fiducials, self.obj_orients, self.obj_ref_mode, self.obj_name))
                        Publisher.sendMessage('Update status text in GUI',
                                              label=_("Ready"))
                        # Enable automatically Track object, Show coil and disable Vol. Camera
                        self.checktrack.SetValue(True)
                        Publisher.sendMessage('Update track object state', flag=True, obj_name=self.obj_name, polydata=polydata)
                        Publisher.sendMessage('Change camera checkbox', status=False)

            except wx._core.PyAssertionError:  # TODO FIX: win64
                pass

        else:
            dlg.ShowNavigationTrackerWarning(0, 'choose')

    def OnLinkLoad(self, event=None):
        filename = dlg.ShowLoadSaveDialog(message=_(u"Load object registration"),
                                          wildcard=_("Registration files (*.obr)|*.obr"))
        # data_dir = os.environ.get('OneDrive') + r'\data\dti_navigation\baran\anat_reg_improve_20200609'
        # coil_path = 'magstim_coil_dell_laptop.obr'
        # filename = os.path.join(data_dir, coil_path)

        try:
            if filename:
                #TODO: Improve method to read the file, using "with" similar to OnLoadParameters
                data = np.loadtxt(filename, delimiter='\t')
                self.obj_fiducials = data[:, :3]
                self.obj_orients = data[:, 3:]

                text_file = open(filename, "r")
                header = text_file.readline().split('\t')
                text_file.close()

                self.obj_name = header[1]
                self.obj_ref_mode = int(header[-1])

                self.checktrack.Enable(1)
                self.checktrack.SetValue(True)
                Publisher.sendMessage('Update object registration',
                                      data=(self.obj_fiducials, self.obj_orients, self.obj_ref_mode, self.obj_name))
                Publisher.sendMessage('Update status text in GUI',
                                      label=_("Object file successfully loaded"))
                Publisher.sendMessage('Update track object state', flag=True, obj_name=self.obj_name)
                Publisher.sendMessage('Change camera checkbox', status=False)
                # wx.MessageBox(_("Object file successfully loaded"), _("Load"))
        except:
            wx.MessageBox(_("Object registration file incompatible."), _("InVesalius 3"))
            Publisher.sendMessage('Update status text in GUI', label="")

    def ShowSaveObjectDialog(self, evt):
        if np.isnan(self.obj_fiducials).any() or np.isnan(self.obj_orients).any():
            wx.MessageBox(_("Digitize all object fiducials before saving"), _("Save error"))
        else:
            filename = dlg.ShowLoadSaveDialog(message=_(u"Save object registration as..."),
                                              wildcard=_("Registration files (*.obr)|*.obr"),
                                              style=wx.FD_SAVE | wx.FD_OVERWRITE_PROMPT,
                                              default_filename="object_registration.obr", save_ext="obr")
            if filename:
                hdr = 'Object' + "\t" + utils.decode(self.obj_name, const.FS_ENCODE) + "\t" + 'Reference' + "\t" + str('%d' % self.obj_ref_mode)
                data = np.hstack([self.obj_fiducials, self.obj_orients])
                np.savetxt(filename, data, fmt='%.4f', delimiter='\t', newline='\n', header=hdr)
                wx.MessageBox(_("Object file successfully saved"), _("Save"))

    def OnCloseProject(self):
        self.OnRemoveObject()

    def OnRemoveObject(self):
        self.checkrecordcoords.SetValue(False)
        self.checkrecordcoords.Enable(0)
        self.checktrack.SetValue(False)
        self.checktrack.Enable(0)

        self.nav_prop = None
        self.obj_fiducials = None
        self.obj_orients = None
        self.obj_ref_mode = None
        self.obj_name = None
        self.timestamp = const.TIMESTAMP

        Publisher.sendMessage('Update track object state', flag=False, obj_name=False)


class MarkersPanel(wx.Panel):
    def __init__(self, parent):
        wx.Panel.__init__(self, parent)
        try:
            default_colour = wx.SystemSettings.GetColour(wx.SYS_COLOUR_MENUBAR)
        except AttributeError:
            default_colour = wx.SystemSettings_GetColour(wx.SYS_COLOUR_MENUBAR)
        self.SetBackgroundColour(default_colour)

        self.SetAutoLayout(1)

        self.__bind_events()

        self.current_coord = 0, 0, 0, 0, 0, 0
        self.current_angle = 0, 0, 0
        self.current_seed = 0, 0, 0
        self.current_ref = 0, 0, 0, 0, 0, 0
        self.current_robot = 0, 0, 0, 0, 0, 0
        self.list_coord = []
        self.marker_ind = 0
        self.tgt_flag = self.tgt_index = None
        self.nav_status = False
        self.mchange = None
        self.flag_target = False

        # self.timer = wx.Timer(self)
        # self.Bind(wx.EVT_TIMER, self.OnUpdateSendCoord, self.timer)

        self.marker_colour = const.MARKER_COLOUR
        self.marker_size = const.MARKER_SIZE

        # Change marker size
        spin_size = wx.SpinCtrl(self, -1, "", size=wx.Size(40, 23))
        spin_size.SetRange(1, 99)
        spin_size.SetValue(self.marker_size)
        spin_size.Bind(wx.EVT_TEXT, partial(self.OnSelectSize, ctrl=spin_size))
        spin_size.Bind(wx.EVT_SPINCTRL, partial(self.OnSelectSize, ctrl=spin_size))

        # Marker colour select
        select_colour = csel.ColourSelect(self, -1, colour=[255*s for s in self.marker_colour], size=wx.Size(20, 23))
        select_colour.Bind(csel.EVT_COLOURSELECT, partial(self.OnSelectColour, ctrl=select_colour))

        btn_create = wx.Button(self, -1, label=_('Create marker'), size=wx.Size(135, 23))
        btn_create.Bind(wx.EVT_BUTTON, self.OnCreateMarker)

        sizer_create = wx.FlexGridSizer(rows=1, cols=3, hgap=5, vgap=5)
        sizer_create.AddMany([(spin_size, 1),
                              (select_colour, 0),
                              (btn_create, 0)])

        # Buttons to save and load markers and to change its visibility as well
        btn_save = wx.Button(self, -1, label=_('Save'), size=wx.Size(65, 23))
        btn_save.Bind(wx.EVT_BUTTON, self.OnSaveMarkers)

        btn_load = wx.Button(self, -1, label=_('Load'), size=wx.Size(65, 23))
        btn_load.Bind(wx.EVT_BUTTON, self.OnLoadMarkers)

        btn_visibility = wx.ToggleButton(self, -1, _("Hide"), size=wx.Size(65, 23))
        btn_visibility.Bind(wx.EVT_TOGGLEBUTTON, partial(self.OnMarkersVisibility, ctrl=btn_visibility))

        sizer_btns = wx.FlexGridSizer(rows=1, cols=3, hgap=5, vgap=5)
        sizer_btns.AddMany([(btn_save, 1, wx.RIGHT),
                            (btn_load, 0, wx.LEFT | wx.RIGHT),
                            (btn_visibility, 0, wx.LEFT)])

        # Buttons to delete or remove markers
        btn_delete_single = wx.Button(self, -1, label=_('Remove'), size=wx.Size(65, 23))
        btn_delete_single.Bind(wx.EVT_BUTTON, self.OnDeleteSingleMarker)

        btn_delete_all = wx.Button(self, -1, label=_('Delete all'), size=wx.Size(135, 23))
        btn_delete_all.Bind(wx.EVT_BUTTON, self.OnDeleteAllMarkers)

        sizer_delete = wx.FlexGridSizer(rows=1, cols=2, hgap=5, vgap=5)
        sizer_delete.AddMany([(btn_delete_single, 1, wx.RIGHT),
                              (btn_delete_all, 0, wx.LEFT)])

        # List of markers
        self.lc = wx.ListCtrl(self, -1, style=wx.LC_REPORT, size=wx.Size(0,120))
        self.lc.InsertColumn(0, '#')
        self.lc.InsertColumn(1, 'X')
        self.lc.InsertColumn(2, 'Y')
        self.lc.InsertColumn(3, 'Z')
        self.lc.InsertColumn(4, 'ID')
        self.lc.SetColumnWidth(0, 28)
        self.lc.SetColumnWidth(1, 50)
        self.lc.SetColumnWidth(2, 50)
        self.lc.SetColumnWidth(3, 50)
        self.lc.SetColumnWidth(4, 60)
        self.lc.Bind(wx.EVT_LIST_ITEM_RIGHT_CLICK, self.OnMouseRightDown)
        self.lc.Bind(wx.EVT_LIST_ITEM_ACTIVATED, self.OnItemBlink)
        self.lc.Bind(wx.EVT_LIST_ITEM_DESELECTED, self.OnStopItemBlink)

        # Add all lines into main sizer
        group_sizer = wx.BoxSizer(wx.VERTICAL)
        group_sizer.Add(sizer_create, 0, wx.TOP | wx.BOTTOM | wx.ALIGN_CENTER_HORIZONTAL, 5)
        group_sizer.Add(sizer_btns, 0, wx.BOTTOM | wx.ALIGN_CENTER_HORIZONTAL, 5)
        group_sizer.Add(sizer_delete, 0, wx.BOTTOM | wx.ALIGN_CENTER_HORIZONTAL, 5)
        group_sizer.Add(self.lc, 0, wx.EXPAND | wx.ALL, 5)
        group_sizer.Fit(self)

        self.SetSizer(group_sizer)
        self.Update()

    def __bind_events(self):
        # Publisher.subscribe(self.UpdateCurrentCoord, 'Co-registered points')
        Publisher.subscribe(self.UpdateCurrentCoord, 'Set cross focal point')
        Publisher.subscribe(self.OnDeleteSingleMarker, 'Delete fiducial marker')
        Publisher.subscribe(self.OnDeleteAllMarkers, 'Delete all markers')
        Publisher.subscribe(self.CreateMarker, 'Create marker')
        Publisher.subscribe(self.UpdateNavigationStatus, 'Navigation status')
        Publisher.subscribe(self.UpdateSeedCoordinates, 'Update tracts')
        Publisher.subscribe(self.UpdateMchange, 'Update matrix change')
        Publisher.subscribe(self.UpdateMRef, 'Update ref matrix')
        Publisher.subscribe(self.UpdateRawCoord, 'Update raw coord')
        Publisher.subscribe(self.UpdateObjectMarker2Center, 'Update object marker to center')
        Publisher.subscribe(self.OnObjectTarget, 'Coil at target')

    def UpdateCurrentCoord(self, position):
        self.current_coord = position
        #self.current_angle = pubsub_evt.data[1][3:]

    def UpdateNavigationStatus(self, nav_status, vis_status):
        if not nav_status:
            sleep(0.5)
            #self.current_coord[3:] = 0, 0, 0
            self.nav_status = False
        else:
            self.nav_status = True

    def UpdateSeedCoordinates(self, root=None, affine_vtk=None, coord_offset=(0, 0, 0)):
        self.current_seed = coord_offset

    def UpdateMRef(self, m_ref):
        self.m_ref = m_ref

    def UpdateMchange(self, mchange):
        self.mchange = mchange

    def UpdateRawCoord(self, coord_raw, markers_flag):
        self.current_ref = coord_raw[1]
        self.current_robot = coord_raw[2]

    def UpdateObjectMarker2Center(self, s0_raw, t_offset):
        self.s0_raw=s0_raw
        self.t_offset=t_offset

    def OnObjectTarget(self, state):
        self.flag_target = state

    def OnMouseRightDown(self, evt):
        # TODO: Enable the "Set as target" only when target is created with registered object
        menu_id = wx.Menu()
        edit_id = menu_id.Append(0, _('Edit ID'))
        menu_id.Bind(wx.EVT_MENU, self.OnMenuEditMarkerId, edit_id)
        color_id = menu_id.Append(2, _('Edit color'))
        menu_id.Bind(wx.EVT_MENU, self.OnMenuSetColor, color_id)
        menu_id.AppendSeparator()
        target_menu = menu_id.Append(1, _('Set as target'))
        menu_id.Bind(wx.EVT_MENU, self.OnMenuSetTarget, target_menu)
        menu_id.AppendSeparator()
        send_coord_robot = menu_id.Append(3, _('Send coord to robot'))
        #menu_id.Bind(wx.EVT_MENU, self.OnContinuousSendCoord, send_coord_robot)
        menu_id.Bind(wx.EVT_MENU, self.OnMenuSendCoord, send_coord_robot)
        # TODO: Create the remove target option so the user can disable the target without removing the marker
        # target_menu_rem = menu_id.Append(3, _('Remove target'))
        # menu_id.Bind(wx.EVT_MENU, self.OnMenuRemoveTarget, target_menu_rem)

        target_menu.Enable(True)
        self.PopupMenu(menu_id)
        menu_id.Destroy()

    def OnItemBlink(self, evt):
        Publisher.sendMessage('Blink Marker', index=self.lc.GetFocusedItem())

    def OnStopItemBlink(self, evt):
        Publisher.sendMessage('Stop Blink Marker')

    def OnMenuEditMarkerId(self, evt):
        list_index = self.lc.GetFocusedItem()
        if evt == 'TARGET':
            id_label = evt
        else:
            id_label = dlg.ShowEnterMarkerID(self.lc.GetItemText(list_index, 4))
            if id_label == 'TARGET':
                id_label = '*'
                wx.MessageBox(_("Invalid TARGET ID."), _("InVesalius 3"))

        # Add the new ID to exported list
        if len(self.list_coord[list_index]) > 8:
            self.list_coord[list_index][10] = str(id_label)
        else:
            self.list_coord[list_index][7] = str(id_label)

        self.lc.SetItem(list_index, 4, id_label)

    def OnMenuSetTarget(self, evt):
        if isinstance(evt, int):
            self.lc.Focus(evt)

        if self.tgt_flag:
            marker_id = '*'

            self.lc.SetItemBackgroundColour(self.tgt_index, 'white')
            Publisher.sendMessage('Set target transparency', status=False, index=self.tgt_index)
            self.lc.SetItem(self.tgt_index, 4, marker_id)

            # Add the new ID to exported list
            if len(self.list_coord[self.tgt_index]) > 8:
                self.list_coord[self.tgt_index][10] = marker_id
            else:
                self.list_coord[self.tgt_index][7] = marker_id

        self.tgt_index = self.lc.GetFocusedItem()
        self.lc.SetItemBackgroundColour(self.tgt_index, 'RED')

        Publisher.sendMessage('Update target', coord=self.list_coord[self.tgt_index][:6])
        Publisher.sendMessage('Set target transparency', status=True, index=self.tgt_index)
        self.OnMenuEditMarkerId('TARGET')
        self.tgt_flag = True
        wx.MessageBox(_("New target selected."), _("InVesalius 3"))

    def OnMenuSetColor(self, evt):
        index = self.lc.GetFocusedItem()

        color_current = [self.list_coord[index][n] * 255 for n in range(6, 9)]

        color_new = dlg.ShowColorDialog(color_current=color_current)

        if color_new:
            assert len(color_new) == 3

            # XXX: Seems like a slightly too early point for rounding; better to round only when the value
            #      is printed to the screen or file.
            #
            self.list_coord[index][6:9] = [round(s/255.0, 3) for s in color_new]

            Publisher.sendMessage('Set new color', index=index, color=color_new)

    # def OnContinuousSendCoord(self, evt=None):
    #     self.timer.Start(20000)
    #
    # def OnUpdateSendCoord(self, evt):
    #     self.OnMenuSendCoord(evt=None)

    def OnMenuSendCoord(self, evt):
        if isinstance(evt, int):
            self.lc.Focus(evt)
        coord = self.list_coord[self.lc.GetFocusedItem()]
        # coord_target = self.list_coord[3]
        # coord_home = self.list_coord[4]
        # if self.flag_target:
        #     coord = coord_home
        # else:
        #     coord = coord_target

        trans = tr.translation_matrix(coord[14:17])
        a, b, g = np.radians(coord[17:20])
        rot = tr.euler_matrix(a, b, g, 'rzyx')
        m_robot_target = tr.concatenate_matrices(trans, rot)

        trans = tr.translation_matrix(coord[20:23])
        a, b, g = np.radians(coord[23:26])
        rot = tr.euler_matrix(a, b, g, 'rzyx')
        m_ref_target = tr.concatenate_matrices(trans, rot)

        m_change_robot2ref = np.linalg.inv(m_ref_target) @ m_robot_target

        Publisher.sendMessage('Robot target matrix', robot_tracker_flag=True, m_change_robot2ref=m_change_robot2ref)


    def OnDeleteAllMarkers(self, evt=None):
        if self.list_coord:
            if evt is None:
                result = wx.ID_OK
            else:
                # result = dlg.DeleteAllMarkers()
                result = dlg.ShowConfirmationDialog(msg=_("Remove all markers? Cannot be undone."))

            if result == wx.ID_OK:
                self.list_coord = []
                self.marker_ind = 0
                Publisher.sendMessage('Remove all markers', indexes=self.lc.GetItemCount())
                self.lc.DeleteAllItems()
                Publisher.sendMessage('Stop Blink Marker', index='DeleteAll')

                if self.tgt_flag:
                    self.tgt_flag = self.tgt_index = None
                    Publisher.sendMessage('Disable or enable coil tracker', status=False)
                    if not hasattr(evt, 'data'):
                        wx.MessageBox(_("Target deleted."), _("InVesalius 3"))

    def OnDeleteSingleMarker(self, evt=None, marker_id=None):
        # OnDeleteSingleMarker is used for both pubsub and button click events
        # Pubsub is used for fiducial handle and button click for all others

        if not evt:
            if self.lc.GetItemCount():
                for id_n in range(self.lc.GetItemCount()):
                    item = self.lc.GetItem(id_n, 4)
                    if item.GetText() == marker_id:
                        for i in const.BTNS_IMG_MARKERS:
                            if marker_id in list(const.BTNS_IMG_MARKERS[i].values())[0]:
                                self.lc.Focus(item.GetId())
                index = [self.lc.GetFocusedItem()]
        else:
            if self.lc.GetFirstSelected() != -1:
                index = self.GetSelectedItems()
            else:
                index = None

        #TODO: There are bugs when no marker is selected, test and improve
        if index:
            if self.tgt_flag and self.tgt_index == index[0]:
                self.tgt_flag = self.tgt_index = None
                Publisher.sendMessage('Disable or enable coil tracker', status=False)
                wx.MessageBox(_("No data selected."), _("InVesalius 3"))

            self.DeleteMarker(index)
        else:
            wx.MessageBox(_("Target deleted."), _("InVesalius 3"))

    def DeleteMarker(self, index):
        for i in reversed(index):
            del self.list_coord[i]
            self.lc.DeleteItem(i)
            for n in range(0, self.lc.GetItemCount()):
                self.lc.SetItem(n, 0, str(n+1))
            self.marker_ind -= 1
        Publisher.sendMessage('Remove marker', index=index)

    def OnCreateMarker(self, evt=None, coord=None, marker_id=None, colour=None):
        self.CreateMarker()

    def OnLoadMarkers(self, evt):
        filename = dlg.ShowLoadSaveDialog(message=_(u"Load markers"),
                                          wildcard=const.WILDCARD_MARKER_FILES)
        # data_dir = os.environ.get('OneDrive') + r'\data\dti_navigation\baran\anat_reg_improve_20200609'
        # marker_path = 'markers.mks'
        # filename = os.path.join(data_dir, marker_path)

        if filename:
            try:
                count_line = self.lc.GetItemCount()
                # content = [s.rstrip() for s in open(filename)]
                with open(filename, 'r') as file:
                    reader = csv.reader(file, delimiter='\t')

                    # skip the header
                    if filename.lower().endswith('.mkss'):
                        next(reader)

                    content = [row for row in reader]

                for line in content:
                    target = None
                    if len(line) > 8:
                        coord = [float(s) for s in line[:6]]
                        colour = [float(s) for s in line[6:9]]
                        size = float(line[9])
                        marker_id = line[10]

                        if len(line) > 11:
                            seed = [float(s) for s in line[11:14]]
                        else:
                            seed = 3 * [0.]
                        if len(line) > 12:
                            robot = [float(s) for s in line[14:20]]
                            ref = [float(s) for s in line[20:26]]
                        else:
                            robot = 0., 0., 0., 0., 0., 0.
                            ref = 0., 0., 0., 0., 0., 0.

                        if len(line) >= 11:
                            for i in const.BTNS_IMG_MARKERS:
                                if marker_id in list(const.BTNS_IMG_MARKERS[i].values())[0]:
                                    Publisher.sendMessage('Load image fiducials', marker_id=marker_id, coord=coord)
                                elif marker_id == 'TARGET':
                                    target = count_line
                        else:
                            marker_id = '*'

                        if len(line) == 15:
                            target_id = line[14]
                        else:
                            target_id = '*'
                    else:
                        # for compatibility with previous version without the extra seed and target columns
                        coord = float(line[0]), float(line[1]), float(line[2]), 0, 0, 0
                        colour = float(line[3]), float(line[4]), float(line[5])
                        size = float(line[6])

                        seed = 3 * [0]
                        target_id = '*'

                        if len(line) == 8:
                            marker_id = line[7]
                            for i in const.BTNS_IMG_MARKERS:
                                if marker_id in list(const.BTNS_IMG_MARKERS[i].values())[0]:
                                    Publisher.sendMessage('Load image fiducials', marker_id=marker_id, coord=coord)
                        else:
                            marker_id = '*'

                    self.CreateMarker(coord=coord, colour=colour, size=size,
                                      marker_id=marker_id, target_id=target_id, seed=seed,
                                      robot=self.current_robot, ref=self.current_ref)

                    # if there are multiple TARGETS will set the last one
                    if target:
                        self.OnMenuSetTarget(target)

                    count_line += 1
            except:
                wx.MessageBox(_("Invalid markers file."), _("InVesalius 3"))

    def OnMarkersVisibility(self, evt, ctrl):

        if ctrl.GetValue():
            Publisher.sendMessage('Hide all markers',  indexes=self.lc.GetItemCount())
            ctrl.SetLabel('Show')
        else:
            Publisher.sendMessage('Show all markers',  indexes=self.lc.GetItemCount())
            ctrl.SetLabel('Hide')

    def OnSaveMarkers(self, evt):
        prj_data = prj.Project()
        timestamp = time.localtime(time.time())
        stamp_date = '{:0>4d}{:0>2d}{:0>2d}'.format(timestamp.tm_year, timestamp.tm_mon, timestamp.tm_mday)
        stamp_time = '{:0>2d}{:0>2d}{:0>2d}'.format(timestamp.tm_hour, timestamp.tm_min, timestamp.tm_sec)
        sep = '-'
        parts = [stamp_date, stamp_time, prj_data.name, 'markers']
        default_filename = sep.join(parts) + '.mkss'

        filename = dlg.ShowLoadSaveDialog(message=_(u"Save markers as..."),
                                          wildcard=const.WILDCARD_MARKER_FILES,
                                          style=wx.FD_SAVE | wx.FD_OVERWRITE_PROMPT,
                                          default_filename="markers.mks", save_ext="mks")

        header_titles = ['x', 'y', 'z', 'alpha', 'beta', 'gamma', 'r', 'g', 'b',
                         'size', 'marker_id', 'x_seed', 'y_seed', 'z_seed', 'target_id']

        if filename:
            if self.list_coord:
                with open(filename, 'w', newline='') as file:
                    writer = csv.writer(file, delimiter='\t')

                    if filename.lower().endswith('.mkss'):
                        writer.writerow(header_titles)

                    writer.writerows(self.list_coord)

    def OnSelectColour(self, evt, ctrl):
        self.marker_colour = [colour/255.0 for colour in ctrl.GetValue()]

    def OnSelectSize(self, evt, ctrl):
        self.marker_size = ctrl.GetValue()

    def CreateMarker(self, coord=None, colour=None, size=None, marker_id='*', target_id='*', seed=None, robot=None, ref=None):
        coord = coord or self.current_coord
        colour = colour or self.marker_colour
        size = size or self.marker_size
        seed = seed or self.current_seed
        robot = robot or self.current_robot
        ref = ref or self.current_ref
        # TODO: Use matrix coordinates and not world coordinates as current method.
        # This makes easier for inter-software comprehension.

        Publisher.sendMessage('Add marker', ball_id=self.marker_ind, size=size, colour=colour,  coord=coord[0:3])

        self.marker_ind += 1

        # List of lists with coordinates and properties of a marker
        line = []
        line.extend(coord)
        line.extend(colour)
        line.append(size)
        line.append(marker_id)
        line.extend(seed)
        line.extend(robot)
        line.extend(ref)
        line.append(target_id)

        # Adding current line to a list of all markers already created
        if not self.list_coord:
            self.list_coord = [line]
        else:
            self.list_coord.append(line)

        # Add item to list control in panel
        num_items = self.lc.GetItemCount()
        self.lc.InsertItem(num_items, str(num_items + 1))
        self.lc.SetItem(num_items, 1, str(round(coord[0], 2)))
        self.lc.SetItem(num_items, 2, str(round(coord[1], 2)))
        self.lc.SetItem(num_items, 3, str(round(coord[2], 2)))
        self.lc.SetItem(num_items, 4, str(marker_id))
        self.lc.EnsureVisible(num_items)

    def GetSelectedItems(self):
        """    
        Returns a list of the selected items in the list control.
        """
        selection = []
        index = self.lc.GetFirstSelected()
        selection.append(index)
        while len(selection) != self.lc.GetSelectedItemCount():
            index = self.lc.GetNextSelected(index)
            selection.append(index)
        return selection

class DbsPanel(wx.Panel):
    def __init__(self, parent):
        wx.Panel.__init__(self, parent)
        try:
            default_colour = wx.SystemSettings.GetColour(wx.SYS_COLOUR_MENUBAR)
        except AttributeError:
            default_colour = wx.SystemSettings_GetColour(wx.SYS_COLOUR_MENUBAR)


class TractographyPanel(wx.Panel):

    def __init__(self, parent):
        wx.Panel.__init__(self, parent)
        try:
            default_colour = wx.SystemSettings.GetColour(wx.SYS_COLOUR_MENUBAR)
        except AttributeError:
            default_colour = wx.SystemSettings_GetColour(wx.SYS_COLOUR_MENUBAR)
        self.SetBackgroundColour(default_colour)

        self.affine = None
        self.affine_vtk = None
        self.trekker = None
        self.n_tracts = const.N_TRACTS
        self.peel_depth = const.PEEL_DEPTH
        self.view_tracts = False
        self.seed_offset = const.SEED_OFFSET
        self.seed_radius = const.SEED_RADIUS
        self.sleep_nav = const.SLEEP_NAVIGATION
        self.brain_opacity = const.BRAIN_OPACITY
        self.brain_peel = None
        self.brain_actor = None
        self.n_peels = const.MAX_PEEL_DEPTH
        self.p_old = np.array([[0., 0., 0.]])
        self.tracts_run = None
        self.trekker_cfg = const.TREKKER_CONFIG
        self.nav_status = False
        self.peel_loaded = False
        self.SetAutoLayout(1)
        self.__bind_events()

        # Button for import config coil file
        tooltip = wx.ToolTip(_("Load FOD"))
        btn_load = wx.Button(self, -1, _("FOD"), size=wx.Size(50, 23))
        btn_load.SetToolTip(tooltip)
        btn_load.Enable(1)
        btn_load.Bind(wx.EVT_BUTTON, self.OnLinkFOD)
        # self.btn_load = btn_load

        # Save button for object registration
        tooltip = wx.ToolTip(_(u"Load Trekker configuration parameters"))
        btn_load_cfg = wx.Button(self, -1, _(u"Configure"), size=wx.Size(65, 23))
        btn_load_cfg.SetToolTip(tooltip)
        btn_load_cfg.Enable(1)
        btn_load_cfg.Bind(wx.EVT_BUTTON, self.OnLoadParameters)
        # self.btn_load_cfg = btn_load_cfg

        # Button for creating new coil
        tooltip = wx.ToolTip(_("Load brain visualization"))
        btn_mask = wx.Button(self, -1, _("Brain"), size=wx.Size(50, 23))
        btn_mask.SetToolTip(tooltip)
        btn_mask.Enable(1)
        btn_mask.Bind(wx.EVT_BUTTON, self.OnLinkBrain)
        # self.btn_new = btn_new

        # Button for creating new coil
        tooltip = wx.ToolTip(_("Load anatomical labels"))
        btn_act = wx.Button(self, -1, _("ACT"), size=wx.Size(50, 23))
        btn_act.SetToolTip(tooltip)
        btn_act.Enable(1)
        btn_act.Bind(wx.EVT_BUTTON, self.OnLoadACT)
        # self.btn_new = btn_new

        # Create a horizontal sizer to represent button save
        line_btns = wx.BoxSizer(wx.HORIZONTAL)
        line_btns.Add(btn_load, 1, wx.LEFT | wx.TOP | wx.RIGHT, 2)
        line_btns.Add(btn_load_cfg, 1, wx.LEFT | wx.TOP | wx.RIGHT, 2)
        line_btns.Add(btn_mask, 1, wx.LEFT | wx.TOP | wx.RIGHT, 2)
        line_btns.Add(btn_act, 1, wx.LEFT | wx.TOP | wx.RIGHT, 2)

        # Change peeling depth
        text_peel_depth = wx.StaticText(self, -1, _("Peeling depth (mm):"))
        spin_peel_depth = wx.SpinCtrl(self, -1, "", size=wx.Size(50, 23))
        spin_peel_depth.Enable(1)
        spin_peel_depth.SetRange(0, const.MAX_PEEL_DEPTH)
        spin_peel_depth.SetValue(const.PEEL_DEPTH)
        spin_peel_depth.Bind(wx.EVT_TEXT, partial(self.OnSelectPeelingDepth, ctrl=spin_peel_depth))
        spin_peel_depth.Bind(wx.EVT_SPINCTRL, partial(self.OnSelectPeelingDepth, ctrl=spin_peel_depth))

        # Change number of tracts
        text_ntracts = wx.StaticText(self, -1, _("Number tracts:"))
        spin_ntracts = wx.SpinCtrl(self, -1, "", size=wx.Size(50, 23))
        spin_ntracts.Enable(1)
        spin_ntracts.SetRange(1, 2000)
        spin_ntracts.SetValue(const.N_TRACTS)
        spin_ntracts.Bind(wx.EVT_TEXT, partial(self.OnSelectNumTracts, ctrl=spin_ntracts))
        spin_ntracts.Bind(wx.EVT_SPINCTRL, partial(self.OnSelectNumTracts, ctrl=spin_ntracts))

        # Change seed offset for computing tracts
        text_offset = wx.StaticText(self, -1, _("Seed offset (mm):"))
        spin_offset = wx.SpinCtrlDouble(self, -1, "", size=wx.Size(50, 23), inc = 0.1)
        spin_offset.Enable(1)
        spin_offset.SetRange(0, 100.0)
        spin_offset.SetValue(self.seed_offset)
        spin_offset.Bind(wx.EVT_TEXT, partial(self.OnSelectOffset, ctrl=spin_offset))
        spin_offset.Bind(wx.EVT_SPINCTRL, partial(self.OnSelectOffset, ctrl=spin_offset))
        # self.spin_offset = spin_offset

        # Change seed radius for computing tracts
        text_radius = wx.StaticText(self, -1, _("Seed radius (mm):"))
        spin_radius = wx.SpinCtrlDouble(self, -1, "", size=wx.Size(50, 23), inc=0.1)
        spin_radius.Enable(1)
        spin_radius.SetRange(0, 100.0)
        spin_radius.SetValue(self.seed_radius)
        spin_radius.Bind(wx.EVT_TEXT, partial(self.OnSelectRadius, ctrl=spin_radius))
        spin_radius.Bind(wx.EVT_SPINCTRL, partial(self.OnSelectRadius, ctrl=spin_radius))
        # self.spin_radius = spin_radius

        # Change sleep pause between navigation loops
        text_sleep = wx.StaticText(self, -1, _("Sleep (s):"))
        spin_sleep = wx.SpinCtrlDouble(self, -1, "", size=wx.Size(50, 23), inc=0.01)
        spin_sleep.Enable(1)
        spin_sleep.SetRange(0.01, 10.0)
        spin_sleep.SetValue(self.sleep_nav)
        spin_sleep.Bind(wx.EVT_TEXT, partial(self.OnSelectSleep, ctrl=spin_sleep))
        spin_sleep.Bind(wx.EVT_SPINCTRL, partial(self.OnSelectSleep, ctrl=spin_sleep))

        # Change opacity of brain mask visualization
        text_opacity = wx.StaticText(self, -1, _("Brain opacity:"))
        spin_opacity = wx.SpinCtrlDouble(self, -1, "", size=wx.Size(50, 23), inc=0.1)
        spin_opacity.Enable(0)
        spin_opacity.SetRange(0, 1.0)
        spin_opacity.SetValue(self.brain_opacity)
        spin_opacity.Bind(wx.EVT_TEXT, partial(self.OnSelectOpacity, ctrl=spin_opacity))
        spin_opacity.Bind(wx.EVT_SPINCTRL, partial(self.OnSelectOpacity, ctrl=spin_opacity))
        self.spin_opacity = spin_opacity

        # Create a horizontal sizer to threshold configs
        border = 1
        line_peel_depth = wx.BoxSizer(wx.HORIZONTAL)
        line_peel_depth.AddMany([(text_peel_depth, 1, wx.EXPAND | wx.GROW | wx.TOP | wx.RIGHT | wx.LEFT, border),
                                 (spin_peel_depth, 0, wx.ALL | wx.EXPAND | wx.GROW, border)])

        line_ntracts = wx.BoxSizer(wx.HORIZONTAL)
        line_ntracts.AddMany([(text_ntracts, 1, wx.EXPAND | wx.GROW | wx.TOP | wx.RIGHT | wx.LEFT, border),
                              (spin_ntracts, 0, wx.ALL | wx.EXPAND | wx.GROW, border)])

        line_offset = wx.BoxSizer(wx.HORIZONTAL)
        line_offset.AddMany([(text_offset, 1, wx.EXPAND | wx.GROW | wx.TOP | wx.RIGHT | wx.LEFT, border),
                             (spin_offset, 0, wx.ALL | wx.EXPAND | wx.GROW, border)])

        line_radius = wx.BoxSizer(wx.HORIZONTAL)
        line_radius.AddMany([(text_radius, 1, wx.EXPAND | wx.GROW | wx.TOP | wx.RIGHT | wx.LEFT, border),
                             (spin_radius, 0, wx.ALL | wx.EXPAND | wx.GROW, border)])

        line_sleep = wx.BoxSizer(wx.HORIZONTAL)
        line_sleep.AddMany([(text_sleep, 1, wx.EXPAND | wx.GROW | wx.TOP | wx.RIGHT | wx.LEFT, border),
                            (spin_sleep, 0, wx.ALL | wx.EXPAND | wx.GROW, border)])

        line_opacity = wx.BoxSizer(wx.HORIZONTAL)
        line_opacity.AddMany([(text_opacity, 1, wx.EXPAND | wx.GROW | wx.TOP | wx.RIGHT | wx.LEFT, border),
                            (spin_opacity, 0, wx.ALL | wx.EXPAND | wx.GROW, border)])

        # Check box to enable tract visualization
        checktracts = wx.CheckBox(self, -1, _('Enable tracts'))
        checktracts.SetValue(False)
        checktracts.Enable(0)
        checktracts.Bind(wx.EVT_CHECKBOX, partial(self.OnEnableTracts, ctrl=checktracts))
        self.checktracts = checktracts

        # Check box to enable surface peeling
        checkpeeling = wx.CheckBox(self, -1, _('Peel surface'))
        checkpeeling.SetValue(False)
        checkpeeling.Enable(0)
        checkpeeling.Bind(wx.EVT_CHECKBOX, partial(self.OnShowPeeling, ctrl=checkpeeling))
        self.checkpeeling = checkpeeling

        # Check box to enable tract visualization
        checkACT = wx.CheckBox(self, -1, _('ACT'))
        checkACT.SetValue(False)
        checkACT.Enable(0)
        checkACT.Bind(wx.EVT_CHECKBOX, partial(self.OnEnableACT, ctrl=checkACT))
        self.checkACT = checkACT

        border_last = 1
        line_checks = wx.BoxSizer(wx.HORIZONTAL)
        line_checks.Add(checktracts, 0, wx.ALIGN_LEFT | wx.RIGHT | wx.LEFT, border_last)
        line_checks.Add(checkpeeling, 0, wx.ALIGN_CENTER | wx.RIGHT | wx.LEFT, border_last)
        line_checks.Add(checkACT, 0, wx.RIGHT | wx.LEFT, border_last)

        # Add line sizers into main sizer
        border = 1
        border_last = 10
        main_sizer = wx.BoxSizer(wx.VERTICAL)
        main_sizer.Add(line_btns, 0, wx.BOTTOM | wx.ALIGN_CENTER_HORIZONTAL, border_last)
        main_sizer.Add(line_peel_depth, 0, wx.GROW | wx.EXPAND | wx.LEFT | wx.RIGHT | wx.TOP, border)
        main_sizer.Add(line_ntracts, 0, wx.GROW | wx.EXPAND | wx.LEFT | wx.RIGHT | wx.TOP, border)
        main_sizer.Add(line_offset, 0, wx.GROW | wx.EXPAND | wx.LEFT | wx.RIGHT | wx.TOP, border)
        main_sizer.Add(line_radius, 0, wx.GROW | wx.EXPAND | wx.LEFT | wx.RIGHT | wx.TOP, border)
        main_sizer.Add(line_sleep, 0, wx.GROW | wx.EXPAND | wx.LEFT | wx.RIGHT | wx.TOP, border)
        main_sizer.Add(line_opacity, 0, wx.GROW | wx.EXPAND | wx.LEFT | wx.RIGHT | wx.TOP, border)
        main_sizer.Add(line_checks, 0, wx.GROW | wx.EXPAND | wx.LEFT | wx.RIGHT | wx.TOP | wx.BOTTOM, border_last)
        main_sizer.Fit(self)

        self.SetSizer(main_sizer)
        self.Update()

    def __bind_events(self):
        Publisher.subscribe(self.OnCloseProject, 'Close project data')
        Publisher.subscribe(self.OnUpdateTracts, 'Set cross focal point')
        Publisher.subscribe(self.UpdateNavigationStatus, 'Navigation status')

    def OnSelectPeelingDepth(self, evt, ctrl):
        self.peel_depth = ctrl.GetValue()
        if self.checkpeeling.GetValue():
            actor = self.brain_peel.get_actor(self.peel_depth, self.affine_vtk)
            Publisher.sendMessage('Update peel', flag=True, actor=actor)
            Publisher.sendMessage('Get peel centers and normals', centers=self.brain_peel.peel_centers,
                                  normals=self.brain_peel.peel_normals)
            Publisher.sendMessage('Get init locator', locator=self.brain_peel.locator)
            self.peel_loaded = True
    def OnSelectNumTracts(self, evt, ctrl):
        self.n_tracts = ctrl.GetValue()
        # self.tract.n_tracts = ctrl.GetValue()
        Publisher.sendMessage('Update number of tracts', data=self.n_tracts)

    def OnSelectOffset(self, evt, ctrl):
        self.seed_offset = ctrl.GetValue()
        # self.tract.seed_offset = ctrl.GetValue()
        Publisher.sendMessage('Update seed offset', data=self.seed_offset)

    def OnSelectRadius(self, evt, ctrl):
        self.seed_radius = ctrl.GetValue()
        # self.tract.seed_offset = ctrl.GetValue()
        Publisher.sendMessage('Update seed radius', data=self.seed_radius)

    def OnSelectSleep(self, evt, ctrl):
        self.sleep_nav = ctrl.GetValue()
        # self.tract.seed_offset = ctrl.GetValue()
        Publisher.sendMessage('Update sleep', data=self.sleep_nav)

    def OnSelectOpacity(self, evt, ctrl):
        self.brain_actor.GetProperty().SetOpacity(ctrl.GetValue())
        Publisher.sendMessage('Update peel', flag=True, actor=self.brain_actor)

    def OnShowPeeling(self, evt, ctrl):
        # self.view_peeling = ctrl.GetValue()
        if ctrl.GetValue():
            actor = self.brain_peel.get_actor(self.peel_depth, self.affine_vtk)
            self.peel_loaded = True
            Publisher.sendMessage('Update peel visualization', data=self.peel_loaded)
        else:
            actor = None
            self.peel_loaded = False
            Publisher.sendMessage('Update peel visualization', data= self.peel_loaded)

        Publisher.sendMessage('Update peel', flag=ctrl.GetValue(), actor=actor)

    def OnEnableTracts(self, evt, ctrl):
        self.view_tracts = ctrl.GetValue()
        Publisher.sendMessage('Update tracts visualization', data=self.view_tracts)
        if not self.view_tracts:
            Publisher.sendMessage('Remove tracts')
            Publisher.sendMessage("Update marker offset state", create=False)

    def OnEnableACT(self, evt, ctrl):
        # self.view_peeling = ctrl.GetValue()
        # if ctrl.GetValue():
        #     act_data = self.brain_peel.get_actor(self.peel_depth)
        # else:
        #     actor = None
        Publisher.sendMessage('Enable ACT', data=ctrl.GetValue())

    def UpdateNavigationStatus(self, nav_status, vis_status):
        self.nav_status = nav_status

    def OnLinkBrain(self, event=None):
        Publisher.sendMessage('Update status text in GUI', label=_("Busy"))
        Publisher.sendMessage('Begin busy cursor')
        mask_path = dlg.ShowImportOtherFilesDialog(const.ID_NIFTI_IMPORT, _("Import brain mask"))
        img_path = dlg.ShowImportOtherFilesDialog(const.ID_NIFTI_IMPORT, _("Import T1 anatomical image"))
        # data_dir = os.environ.get('OneDrive') + r'\data\dti_navigation\baran\anat_reg_improve_20200609'
        # mask_file = 'Baran_brain_mask.nii'
        # mask_path = os.path.join(data_dir, mask_file)
        # img_file = 'Baran_T1_inFODspace.nii'
        # img_path = os.path.join(data_dir, img_file)

        if not self.affine_vtk:
            slic = sl.Slice()
            prj_data = prj.Project()
            matrix_shape = tuple(prj_data.matrix_shape)
            self.affine = slic.affine.copy()
            self.affine[1, -1] -= matrix_shape[1]
            self.affine_vtk = vtk_utils.numpy_to_vtkMatrix4x4(self.affine)

        try:
            self.brain_peel = brain.Brain(img_path, mask_path, self.n_peels, self.affine_vtk)
            self.brain_actor = self.brain_peel.get_actor(self.peel_depth, self.affine_vtk)
            self.brain_actor.GetProperty().SetOpacity(self.brain_opacity)
            Publisher.sendMessage('Update peel', flag=True, actor=self.brain_actor)
            Publisher.sendMessage('Get peel centers and normals', centers=self.brain_peel.peel_centers,
                                  normals=self.brain_peel.peel_normals)
            Publisher.sendMessage('Get init locator', locator=self.brain_peel.locator)
            self.checkpeeling.Enable(1)
            self.checkpeeling.SetValue(True)
            self.spin_opacity.Enable(1)
            Publisher.sendMessage('Update status text in GUI', label=_("Brain model loaded"))
            self.peel_loaded = True
            Publisher.sendMessage('Update peel visualization', data= self.peel_loaded)
        except:
            wx.MessageBox(_("Unable to load brain mask."), _("InVesalius 3"))

        Publisher.sendMessage('End busy cursor')

    def OnLinkFOD(self, event=None):
        Publisher.sendMessage('Update status text in GUI', label=_("Busy"))
        Publisher.sendMessage('Begin busy cursor')
        filename = dlg.ShowImportOtherFilesDialog(const.ID_NIFTI_IMPORT, msg=_("Import Trekker FOD"))
        # Juuso
        # data_dir = os.environ.get('OneDriveConsumer') + '\\data\\dti'
        # FOD_path = 'sub-P0_dwi_FOD.nii'
        # Baran
        # data_dir = os.environ.get('OneDrive') + r'\data\dti_navigation\baran\anat_reg_improve_20200609'
        # FOD_path = 'Baran_FOD.nii'
        # filename = os.path.join(data_dir, FOD_path)

        # if not self.affine_vtk:
        #     slic = sl.Slice()
        #     self.affine = slic.affine
        #     self.affine_vtk = vtk_utils.numpy_to_vtkMatrix4x4(self.affine)

        if not self.affine_vtk:
            slic = sl.Slice()
            prj_data = prj.Project()
            matrix_shape = tuple(prj_data.matrix_shape)
            self.affine = slic.affine.copy()
            self.affine[1, -1] -= matrix_shape[1]
            self.affine_vtk = vtk_utils.numpy_to_vtkMatrix4x4(self.affine)

        # try:

        self.trekker = Trekker.initialize(filename.encode('utf-8'))
        self.trekker, n_threads = dti.set_trekker_parameters(self.trekker, self.trekker_cfg)

        self.checktracts.Enable(1)
        self.checktracts.SetValue(True)
        self.view_tracts = True
        Publisher.sendMessage('Update Trekker object', data=self.trekker)
        Publisher.sendMessage('Update number of threads', data=n_threads)
        Publisher.sendMessage('Update tracts visualization', data=1)
        Publisher.sendMessage('Update status text in GUI', label=_("Trekker initialized"))
        # except:
        #     wx.MessageBox(_("Unable to initialize Trekker, check FOD and config files."), _("InVesalius 3"))

        Publisher.sendMessage('End busy cursor')

    def OnLoadACT(self, event=None):
        Publisher.sendMessage('Update status text in GUI', label=_("Busy"))
        Publisher.sendMessage('Begin busy cursor')
        filename = dlg.ShowImportOtherFilesDialog(const.ID_NIFTI_IMPORT, msg=_("Import anatomical labels"))
        # Baran
        # data_dir = os.environ.get('OneDrive') + r'\data\dti_navigation\baran\anat_reg_improve_20200609'
        # act_path = 'Baran_trekkerACTlabels_inFODspace.nii'
        # filename = os.path.join(data_dir, act_path)

        act_data = nb.squeeze_image(nb.load(filename))
        act_data = nb.as_closest_canonical(act_data)
        act_data.update_header()
        act_data_arr = act_data.get_fdata()

        if not self.affine_vtk:
            slic = sl.Slice()
            prj_data = prj.Project()
            matrix_shape = tuple(prj_data.matrix_shape)
            self.affine = slic.affine.copy()
            self.affine[1, -1] -= matrix_shape[1]
            self.affine_vtk = vtk_utils.numpy_to_vtkMatrix4x4(self.affine)

        self.checkACT.Enable(1)
        self.checkACT.SetValue(True)

        Publisher.sendMessage('Update ACT data', data=act_data_arr)
        Publisher.sendMessage('Enable ACT', data=True)
        # Publisher.sendMessage('Create grid', data=act_data_arr, affine=self.affine)
        # Publisher.sendMessage('Update number of threads', data=n_threads)
        # Publisher.sendMessage('Update tracts visualization', data=1)
        Publisher.sendMessage('Update status text in GUI', label=_("Trekker ACT loaded"))

        Publisher.sendMessage('End busy cursor')

    def OnLoadParameters(self, event=None):
        import json
        filename = dlg.ShowLoadSaveDialog(message=_(u"Load Trekker configuration"),
                                          wildcard=_("JSON file (*.json)|*.json"))
        try:
            # Check if filename exists, read the JSON file and check if all parameters match
            # with the required list defined in the constants module
            # if a parameter is missing, raise an error
            if filename:
                with open(filename) as json_file:
                    self.trekker_cfg = json.load(json_file)
                assert all(name in self.trekker_cfg for name in const.TREKKER_CONFIG)
                if self.trekker:
                    self.trekker, n_threads = dti.set_trekker_parameters(self.trekker, self.trekker_cfg)
                    Publisher.sendMessage('Update Trekker object', data=self.trekker)
                    Publisher.sendMessage('Update number of threads', data=n_threads)

                Publisher.sendMessage('Update status text in GUI', label=_("Trekker config loaded"))

        except (AssertionError, json.decoder.JSONDecodeError):
            # Inform user that file is not compatible
            self.trekker_cfg = const.TREKKER_CONFIG
            wx.MessageBox(_("File incompatible, using default configuration."), _("InVesalius 3"))
            Publisher.sendMessage('Update status text in GUI', label="")

    def OnUpdateTracts(self, position):
        """
        Minimal working version of tract computation. Updates when cross sends Pubsub message to update.
        Position refers to the coordinates in InVesalius 2D space. To represent the same coordinates in the 3D space,
        flip_x the coordinates and multiply the z coordinate by -1. This is all done in the flix_x function.

        :param arg: event for pubsub
        :param position: list or array with the x, y, and z coordinates in InVesalius space
        """
        # Minimal working version of tract computation
        # It updates when cross updates
        # pass
        if self.view_tracts and not self.nav_status:
            # print("Running during navigation")
            coord_flip = list(position[:3])
            coord_flip[1] = -coord_flip[1]
            dti.compute_tracts(self.trekker, coord_flip, self.affine, self.affine_vtk,
                               self.n_tracts)

    def OnCloseProject(self):
        self.checktracts.SetValue(False)
        self.checktracts.Enable(0)
        self.checkpeeling.SetValue(False)
        self.checkpeeling.Enable(0)
        self.checkACT.SetValue(False)
        self.checkACT.Enable(0)

        self.spin_opacity.SetValue(const.BRAIN_OPACITY)
        self.spin_opacity.Enable(0)
        Publisher.sendMessage('Update peel', flag=False, actor=self.brain_actor)

        self.peel_depth = const.PEEL_DEPTH
        self.n_tracts = const.N_TRACTS

        Publisher.sendMessage('Remove tracts')


class QueueCustom(queue.Queue):
    """
    A custom queue subclass that provides a :meth:`clear` method.
    https://stackoverflow.com/questions/6517953/clear-all-items-from-the-queue
    Modified to a LIFO Queue type (Last-in-first-out). Seems to make sense for the navigation
    threads, as the last added coordinate should be the first to be processed.
    In the first tests in a short run, seems to increase the coord queue size considerably,
    possibly limiting the queue size is good.
    """

    def clear(self):
        """
        Clears all items from the queue.
        """

        with self.mutex:
            unfinished = self.unfinished_tasks - len(self.queue)
            if unfinished <= 0:
                if unfinished < 0:
                    raise ValueError('task_done() called too many times')
                self.all_tasks_done.notify_all()
            self.unfinished_tasks = unfinished
            self.queue.clear()
            self.not_full.notify_all()


class UpdateNavigationScene(threading.Thread):

    def __init__(self, vis_queues, vis_components, event, sle):
        """Class (threading) to update the navigation scene with all graphical elements.

        Sleep function in run method is used to avoid blocking GUI and more fluent, real-time navigation

        :param affine_vtk: Affine matrix in vtkMatrix4x4 instance to update objects position in 3D scene
        :type affine_vtk: vtkMatrix4x4
        :param visualization_queue: Queue instance that manage coordinates to be visualized
        :type visualization_queue: queue.Queue
        :param event: Threading event to coordinate when tasks as done and allow UI release
        :type event: threading.Event
        :param sle: Sleep pause in seconds
        :type sle: float
        """

        threading.Thread.__init__(self, name='UpdateScene')
        self.trigger_state, self.view_tracts, self.peel_loaded = vis_components
        self.coord_queue, self.trigger_queue, self.tracts_queue, self.icp_queue, self.robottarget_queue = vis_queues
        self.sle = sle
        self.event = event

    def run(self):
        # count = 0
        while not self.event.is_set():
            got_coords = False
            try:
                coord, [coord_raw, markers_flag], m_img, view_obj = self.coord_queue.get_nowait()
                got_coords = True

                # print('UpdateScene: get {}'.format(count))

                # use of CallAfter is mandatory otherwise crashes the wx interface
                if self.view_tracts:
                    bundle, affine_vtk, coord_offset = self.tracts_queue.get_nowait()
                    #TODO: Check if possible to combine the Remove tracts with Update tracts in a single command
                    wx.CallAfter(Publisher.sendMessage, 'Remove tracts')
                    wx.CallAfter(Publisher.sendMessage, 'Update tracts', root=bundle,
                                 affine_vtk=affine_vtk, coord_offset=coord_offset)
                    # wx.CallAfter(Publisher.sendMessage, 'Update marker offset', coord_offset=coord_offset)
                    self.tracts_queue.task_done()

                if self.trigger_state:
                    trigger_on = self.trigger_queue.get_nowait()
                    if trigger_on:
                        wx.CallAfter(Publisher.sendMessage, 'Create marker')
                    self.trigger_queue.task_done()

                #TODO: If using the view_tracts substitute the raw coord from the offset coordinate, so the user
                # see the red cross in the position of the offset marker
                wx.CallAfter(Publisher.sendMessage, 'Update slices position', position=coord[:3])
                wx.CallAfter(Publisher.sendMessage, 'Set cross focal point', position=coord)
                wx.CallAfter(Publisher.sendMessage, 'Update raw coord', coord_raw=coord_raw,  markers_flag=markers_flag)
                wx.CallAfter(Publisher.sendMessage, 'Update slice viewer')

                if view_obj:
                    wx.CallAfter(Publisher.sendMessage, 'Update object matrix', m_img=m_img, coord=coord)
                    wx.CallAfter(Publisher.sendMessage, 'Update object arrow matrix',m_img=m_img, coord=coord, flag= self.peel_loaded)
                self.coord_queue.task_done()
                # print('UpdateScene: done {}'.format(count))
                # count += 1

                sleep(self.sle)
            except queue.Empty:
                if got_coords:
                    self.coord_queue.task_done()


class InputAttributes(object):
    # taken from https://stackoverflow.com/questions/2466191/set-attributes-from-dictionary-in-python
    def __init__(self, *initial_data, **kwargs):
        for dictionary in initial_data:
            for key in dictionary:
                setattr(self, key, dictionary[key])
        for key in kwargs:
            setattr(self, key, kwargs[key])<|MERGE_RESOLUTION|>--- conflicted
+++ resolved
@@ -408,7 +408,7 @@
                 coreg_data = [m_change, obj_ref_mode]
 
                 if ref_mode_id:
-                    coord_raw, markers_flag = dco.GetCoordinates(tracker.trk_init, tracker.tracker_id, ref_mode_id)
+                    coord_raw, markers_flag = tracker.TrackerCoordinates.GetCoordinates()
                 else:
                     coord_raw = np.array([None])
 
@@ -479,7 +479,6 @@
         vis_components = [self.trigger_state, self.view_tracts,  self.peel_loaded]
         Publisher.sendMessage("Navigation status", nav_status=False, vis_status=vis_components)
 
-
 class Tracker():
     def __init__(self):
         self.trk_init = None
@@ -491,6 +490,9 @@
 
         self.tracker_connected = False
 
+        self.event = threading.Event()
+        self.TrackerCoordinates = dco.TrackerCoordinates()
+
     def SetTracker(self, new_tracker):
         if new_tracker:
             self.DisconnectTracker()
@@ -504,14 +506,10 @@
             else:
                 self.tracker_id = new_tracker
                 self.tracker_connected = True
-
-<<<<<<< HEAD
+                dco.ReceiveCoordinates(self.trk_init, self.tracker_id, self.TrackerCoordinates, self.event).start()
+
             #Publisher.sendMessage('Update tracker initializer',
             #                    nav_prop=(self.tracker_id, self.trk_init, self.TrackerCoordinates, self.ref_mode_id))
-=======
-            Publisher.sendMessage('Update tracker initializer',
-                                nav_prop=(self.tracker_id, self.trk_init, self.ref_mode_id))
->>>>>>> 93275f71
 
     def DisconnectTracker(self):
         if self.tracker_connected:
@@ -520,7 +518,7 @@
                                     label=_("Disconnecting tracker ..."))
             Publisher.sendMessage('Remove sensors ID')
             Publisher.sendMessage('Remove object data')
-            self.trk_init = dt.TrackerConnection(self.tracker_id, self.trk_init[0], 'disconnect')
+            self.trk_init = dt.TrackerConnection(self.tracker_id, self.tracker_connected, 'disconnect')
             if not self.trk_init[0]:
                 self.tracker_connected = False
                 self.tracker_id = 0
@@ -542,7 +540,7 @@
     def SetTrackerFiducial(self, fiducial_index):
         coord = None
 
-        coord_raw, markers_flag = dco.GetCoordinates(self.trk_init, self.tracker_id, self.ref_mode_id)
+        coord_raw, markers_flag = self.TrackerCoordinates.GetCoordinates()
 
         if self.ref_mode_id:
             coord = dco.dynamic_reference_m(coord_raw[0, :], coord_raw[1, :])
@@ -579,7 +577,7 @@
         # Some trackers do not accept restarting within this time window
         # TODO: Improve the restarting of trackers after changing reference mode
         Publisher.sendMessage('Update tracker initializer',
-                              nav_prop=(self.tracker_id, self.trk_init, self.ref_mode_id))
+                              nav_prop=(self.tracker_id, self.trk_init, self.TrackerCoordinates, self.ref_mode_id))
 
     def GetReferenceMode(self):
         return self.ref_mode_id
@@ -677,16 +675,13 @@
             tracker.tracker_id = 0
             tracker.tracker_connected = False
         else:
-<<<<<<< HEAD
             tracker.trk_init.append(robotcoordinates)
-=======
->>>>>>> 93275f71
             self.process_tracker = elfin_process.TrackerProcessing()
-            dlg_correg_robot = dlg.CreateTransformationMatrixRobot(tracker.trk_init)
+            dlg_correg_robot = dlg.CreateTransformationMatrixRobot(tracker)
             if dlg_correg_robot.ShowModal() == wx.ID_OK:
                 M_tracker_2_robot = dlg_correg_robot.GetValue()
                 db.transform_tracker_2_robot.M_tracker_2_robot = M_tracker_2_robot
-                tracker.trk_init.append(self.robot_coord_queue)
+                #tracker.trk_init.append(self.robot_coord_queue)
                 self.robot_server = tracker.trk_init[1][0]
                 self.trk_init = tracker.trk_init
             else:
@@ -696,7 +691,6 @@
                 tracker.tracker_connected = False
 
         Publisher.sendMessage('Update tracker initializer',
-<<<<<<< HEAD
                               nav_prop=(tracker.tracker_id, tracker.trk_init, tracker.TrackerCoordinates, tracker.ref_mode_id))
         sleep(1)
 
@@ -704,14 +698,6 @@
         self.robot_coord_queue.clear()
         # self.robot_coord_queue.join()
         elfin_process.ControlRobot(self.trk_init, tracker, robotcoordinates,
-=======
-                              nav_prop=(tracker.tracker_id, tracker.trk_init, tracker.ref_mode_id))
-
-    def StartRobotNavigation(self, coord_queue, robot_event):
-        self.robot_coord_queue.clear()
-        # self.robot_coord_queue.join()
-        elfin_process.ControlRobot(self.trk_init,
->>>>>>> 93275f71
                                    [self.robot_coord_queue, coord_queue, self.robottarget_queue,
                                     self.objattarget_queue],
                                    self.process_tracker, robot_event).start()
@@ -1147,11 +1133,8 @@
                 btn_c.Enable(False)
 
             self.navigation.StartNavigation(self.tracker)
-<<<<<<< HEAD
-=======
-            if self.tracker.tracker_id == const.HYBRID:
-                self.robot.StartRobotNavigation(self.navigation.coord_queue, self.navigation.robot_event)
->>>>>>> 93275f71
+            #if self.tracker.tracker_id == const.HYBRID:
+            #    self.robot.StartRobotNavigation(self.tracker, self.navigation.coord_queue, self.navigation.robot_event)
 
             if not self.CheckFiducialRegistrationError():
                 # TODO: Exhibit FRE in a warning dialog and only starts navigation after user clicks ok
