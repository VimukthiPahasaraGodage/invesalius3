--- conflicted
+++ resolved
@@ -475,6 +475,7 @@
 
         vis_components = [self.trigger_state, self.view_tracts,  self.peel_loaded]
         Publisher.sendMessage("Navigation status", nav_status=False, vis_status=vis_components)
+
 
 class Tracker():
     def __init__(self):
@@ -1773,27 +1774,7 @@
         Publisher.sendMessage('Remove marker', index=index)
 
     def OnCreateMarker(self, evt=None, coord=None, marker_id=None, colour=None):
-<<<<<<< HEAD
-        # OnCreateMarker is used for both pubsub and button click events
-        # Pubsub is used for markers created with fiducial buttons, trigger and create marker button
-        if not colour:
-            colour = self.marker_colour
-        if not coord:
-            coord = self.current_coord
-
-        if evt is None:
-            if coord:
-                self.CreateMarker(coord=coord, colour=(0.0, 1.0, 0.0), size=self.marker_size,
-                                  marker_id=marker_id, seed=self.current_seed)
-            else:
-                self.CreateMarker(coord=self.current_coord, colour=colour, size=self.marker_size,
-                                  seed=self.current_seed)
-        else:
-            self.CreateMarker(coord=self.current_coord, colour=colour, size=self.marker_size,
-                              seed=self.current_seed, robot=self.current_robot, ref=self.current_ref)
-=======
         self.CreateMarker()
->>>>>>> db47444c
 
     def OnLoadMarkers(self, evt):
         filename = dlg.ShowLoadSaveDialog(message=_(u"Load markers"),
@@ -1826,22 +1807,13 @@
                         if len(line) > 11:
                             seed = [float(s) for s in line[11:14]]
                         else:
-<<<<<<< HEAD
-                            seed = 0., 0., 0.
+                            seed = 3 * [0.]
                         if len(line) > 12:
                             robot = [float(s) for s in line[14:20]]
                             ref = [float(s) for s in line[20:26]]
                         else:
                             robot = 0., 0., 0., 0., 0., 0.
                             ref = 0., 0., 0., 0., 0., 0.
-
-
-                        # coord = float(line[0]), float(line[1]), float(line[2]), float(line[3]), float(line[4]), float(line[5])
-                        # colour = float(line[6]), float(line[7]), float(line[8])
-                        # size = float(line[9])
-=======
-                            seed = 3 * [0.]
->>>>>>> db47444c
 
                         if len(line) >= 11:
                             for i in const.BTNS_IMG_MARKERS:
@@ -1850,15 +1822,7 @@
                                 elif marker_id == 'TARGET':
                                     target = count_line
                         else:
-<<<<<<< HEAD
-                            line.append("")
-
-                        self.CreateMarker(coord, colour, size, line[10], seed, robot, ref)
-                        if target is not None:
-                            self.OnMenuSetTarget(target)
-=======
                             marker_id = '*'
->>>>>>> db47444c
 
                         if len(line) == 15:
                             target_id = line[14]
@@ -1882,7 +1846,8 @@
                             marker_id = '*'
 
                     self.CreateMarker(coord=coord, colour=colour, size=size,
-                                      marker_id=marker_id, target_id=target_id, seed=seed)
+                                      marker_id=marker_id, target_id=target_id, seed=seed,
+                                      robot=self.current_robot, ref=self.current_ref)
 
                     # if there are multiple TARGETS will set the last one
                     if target:
@@ -1934,16 +1899,13 @@
     def OnSelectSize(self, evt, ctrl):
         self.marker_size = ctrl.GetValue()
 
-<<<<<<< HEAD
-    def CreateMarker(self, coord, colour, size, marker_id="x", seed=(0, 0, 0), robot=(0, 0, 0, 0, 0, 0), ref=(0, 0, 0, 0, 0, 0)):
-=======
-    def CreateMarker(self, coord=None, colour=None, size=None, marker_id='*', target_id='*', seed=None):
+    def CreateMarker(self, coord=None, colour=None, size=None, marker_id='*', target_id='*', seed=None, robot=None, ref=None):
         coord = coord or self.current_coord
         colour = colour or self.marker_colour
         size = size or self.marker_size
         seed = seed or self.current_seed
-
->>>>>>> db47444c
+        robot = robot or self.current_robot
+        ref = ref or self.current_ref
         # TODO: Use matrix coordinates and not world coordinates as current method.
         # This makes easier for inter-software comprehension.
 
@@ -1958,17 +1920,9 @@
         line.append(size)
         line.append(marker_id)
         line.extend(seed)
-<<<<<<< HEAD
         line.extend(robot)
         line.extend(ref)
-
-        # line = [coord[0], coord[1], coord[2], coord[3], coord[4], coord[5], colour[0], colour[1], colour[2], size, marker_id]
-        # line = [coord[0], coord[1], coord[2], coord[3], coord[4], coord[5],
-        #         colour[0], colour[1], colour[2], size, marker_id,
-        #         seed[0], seed[1], seed[2]]
-=======
         line.append(target_id)
->>>>>>> db47444c
 
         # Adding current line to a list of all markers already created
         if not self.list_coord:
