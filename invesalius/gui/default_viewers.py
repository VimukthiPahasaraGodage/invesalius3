--- conflicted
+++ resolved
@@ -362,15 +362,9 @@
         self.button_stereo = pbtn.PlateButton(self, -1,"", BMP_3D_STEREO, style=pbtn.PB_STYLE_SQUARE, size=ICON_SIZE)
         self.button_stereo.SetToolTip("Real 3D")
         self.button_slice_plane = pbtn.PlateButton(self, -1, "", BMP_SLICE_PLANE, style=pbtn.PB_STYLE_SQUARE, size=ICON_SIZE)
-<<<<<<< HEAD
         self.button_slice_plane.SetToolTip("Slices into 3D")
-        self.button_target = pbtn.PlateButton(self, -1,"", BMP_TARGET, style=pbtn.PB_STYLE_SQUARE|pbtn.PB_STYLE_TOGGLE, size=ICON_SIZE)
-        self.button_target.SetToolTip("Target Mode")
-        self.button_target.Enable(0)
-=======
         #self.button_target = pbtn.PlateButton(self, -1,"", BMP_TARGET, style=pbtn.PB_STYLE_SQUARE|pbtn.PB_STYLE_TOGGLE, size=ICON_SIZE)
         #self.button_target.Enable(0)
->>>>>>> e14076a9
         #  self.button_3d_mask = pbtn.PlateButton(self, -1, "", BMP_3D_MASK, style=pbtn.PB_STYLE_SQUARE|pbtn.PB_STYLE_TOGGLE, size=ICON_SIZE)
 
         # VOLUME VIEW ANGLE BUTTON
